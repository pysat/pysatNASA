--- conflicted
+++ resolved
@@ -22,32 +22,20 @@
 and for the Space Physics community.  This module officially supports
 Python 3.8+.
 
-<<<<<<< HEAD
 | Common modules   | Community modules | Optional Modules |
 | ---------------- | ----------------- |------------------|
 | beautifulsoup4   | cdflib            | pysatCDF         |
 | lxml             | pysat>=3.0.4      |                  |
 | netCDF4          |                   |                  |
-| numpy            |                   |                  |
+| numpy<1.24       |                   |                  |
 | pandas           |                   |                  |
 | requests         |                   |                  |
-| xarray<2022.11   |                   |                  |
+| xarray           |                   |                  |
 
 ## PyPi Installation
 ```
 pip install pysatNASA
 ```
-=======
-| Common modules   | Community modules |
-| ---------------- | ----------------- |
-| beautifulsoup4   | cdflib            |
-| lxml             | pysat>=3.0.4      |
-| netCDF4          |                   |
-| numpy            |                   |
-| pandas           |                   |
-| requests         |                   |
-| xarray           |                   |
->>>>>>> daa9e393
 
 ## GitHub Installation
 
