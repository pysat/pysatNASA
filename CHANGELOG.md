--- conflicted
+++ resolved
@@ -48,11 +48,8 @@
   * Added manual workflow to check that latest RC is installable through test pip
   * Update meta label type for instruments
   * Updated Github Actions workflows for improved compliance with pip>=23.0
-<<<<<<< HEAD
+  * Added .readthedocs.yml to configure settings there.
   * Use pyproject.toml to manage installation and metadata
-=======
-  * Added .readthedocs.yml to configure settings there.
->>>>>>> 0af986bd
 
 ## [0.0.4] - 2022-11-07
 * Update instrument tests with new test class
