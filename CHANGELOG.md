# Change Log
All notable changes to this project will be documented in this file.
This project adheres to [Semantic Versioning](https://semver.org/).

## [0.0.4] - 2022-XX-XX
* Update instrument tests with new test class
* Support xarray datasets through cdflib
* Preferentially loads data into pandas using pysatCDF if installed
* Adds pysatCDF to optional requirements invoked via '[all]' option at installation
* New Instruments
  * JPL GPS ROTI
* Bug Fixes
  * Fixed a bug in metadata when loading GOLD Nmax data.
  * Fixed a bug in user feedback for `methods.cdaweb.download`
  * Fixed a bug in loading ICON IVM data (added multi_file_day = True)
  * Allow for array-like OMNI HRO meta data
  * Fixed date handling for OMNI HRO downloads
  * Updated filenames for TIMED SABER
* Maintenance
  * Reduce duplication of code in instrument modules
  * Include flake8 linting of docstrings and style in Github Actions
  * Move OMNI HRO custom functions to a methods module
  * Deprecate OMNI HRO custom functions in instrument module
<<<<<<< HEAD
  * Use pyproject.toml to manage setup
=======
  * Update GitHub actions to the latest versions
>>>>>>> 7f498527
* Documentation
  * New logo added

## [0.0.3] - 2022-05-18
* Include flake8 linting of docstrings and style in Github Actions
* Include Windows tests in Github Actions
* Bug Fixes
  * Expanded cleaning of ICON IVM ion drifts to more variables
  * Fixed a bug in loading ICON IVM data (added multi_file_day = True)
  * Fixed a bug where OMNI meta data float values are loaded as arrays
  * Fixed metadata type issues when loading ICON instrument data.
* Maintenance
  * Removed dummy vars after importing instruments and constellations
  * Updated NEP29 compliance in Github Actions
  * Limit versions of hacking for improved pip compliance
  * Update instrument template standards
  * Updated documentation style
  * Removed cap on cdflib

## [0.0.2] - 2021-06-07
* Updated Instruments and routines to conform with changes made for pysat 3.0
* Added documentation
* Instrument Changes
  * Preliminary support added for SES-14 GOLD Nmax
  * Updated cleaning routines for C/NOFS IVM data
  * Migrated remote server for ICON instruments to SPDF from UCB
  * Renamed ROCSAT1 IVM as FORMOSAT1 IVM
  * Dropped support for SPORT IVM (unlaunched, moved to pysatIncubator)
* Implements GitHub Actions as primary CI test environment
* Improved PEP8 compliance
* Replaced pysatCDF with cdflib support
* Bug Fixes
  * `remote_file_list` error if start/stop dates unspecified
  * Improved download robustness

## [0.0.1] - 2020-08-13
* Initial port of existing routines from pysat<|MERGE_RESOLUTION|>--- conflicted
+++ resolved
@@ -21,11 +21,8 @@
   * Include flake8 linting of docstrings and style in Github Actions
   * Move OMNI HRO custom functions to a methods module
   * Deprecate OMNI HRO custom functions in instrument module
-<<<<<<< HEAD
+  * Update GitHub actions to the latest versions
   * Use pyproject.toml to manage setup
-=======
-  * Update GitHub actions to the latest versions
->>>>>>> 7f498527
 * Documentation
   * New logo added
 
