# Change Log
All notable changes to this project will be documented in this file.
This project adheres to [Semantic Versioning](https://semver.org/).

<<<<<<< HEAD
## [0.0.4] - 2021-XX-XX
* Include flake8 linting of docstrings and style in Github Actions
* Update instrument tests with new test class
* Fixed a bug in loading ICON IVM data (added multi_file_day = True)
=======
## [0.0.4] - 2022-XX-XX
>>>>>>> fb2e29f7
* Maintenance
  * Reduce duplication of code in instrument modules

## [0.0.3] - 2022-05-18
* Include flake8 linting of docstrings and style in Github Actions
* Include Windows tests in Github Actions
* Bug Fixes
  * Expanded cleaning of ICON IVM ion drifts to more variables
  * Fixed a bug in loading ICON IVM data (added multi_file_day = True)
  * Fixed a bug where OMNI meta data float values are loaded as arrays
* Maintenance
  * Removed dummy vars after importing instruments and constellations
  * Updated NEP29 compliance in Github Actions
  * Limit versions of hacking for improved pip compliance
  * Update instrument template standards
  * Updated documentation style
  * Removed cap on cdflib

## [0.0.2] - 2021-06-07
* Updated Instruments and routines to conform with changes made for pysat 3.0
* Added documentation
* Instrument Changes
  * Preliminary support added for SES-14 GOLD Nmax
  * Updated cleaning routines for C/NOFS IVM data
  * Migrated remote server for ICON instruments to SPDF from UCB
  * Renamed ROCSAT1 IVM as FORMOSAT1 IVM
  * Dropped support for SPORT IVM (unlaunched, moved to pysatIncubator)
* Implements GitHub Actions as primary CI test environment
* Improved PEP8 compliance
* Replaced pysatCDF with cdflib support
* Bug Fixes
  * `remote_file_list` error if start/stop dates unspecified
  * Improved download robustness

## [0.0.1] - 2020-08-13
* Initial port of existing routines from pysat<|MERGE_RESOLUTION|>--- conflicted
+++ resolved
@@ -2,14 +2,10 @@
 All notable changes to this project will be documented in this file.
 This project adheres to [Semantic Versioning](https://semver.org/).
 
-<<<<<<< HEAD
 ## [0.0.4] - 2021-XX-XX
 * Include flake8 linting of docstrings and style in Github Actions
 * Update instrument tests with new test class
 * Fixed a bug in loading ICON IVM data (added multi_file_day = True)
-=======
-## [0.0.4] - 2022-XX-XX
->>>>>>> fb2e29f7
 * Maintenance
   * Reduce duplication of code in instrument modules
 
