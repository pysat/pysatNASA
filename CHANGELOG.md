# Change Log
All notable changes to this project will be documented in this file.
This project adheres to [Semantic Versioning](http://semver.org/).

## [next version] - 2020-09-14
- Updated Instruments and routines to conform with changes made for pysat 3.0
- New Instruments
  - GOLD Nmax
<<<<<<< HEAD
- Use GitHub Actions as primary CI test environment
=======
- Bug Fixes
  - remote_file_list error if start/stop dates unspecified
>>>>>>> 514337fa

## [0.0.1] - 2020-08-13
- initial port of existing routines from pysat<|MERGE_RESOLUTION|>--- conflicted
+++ resolved
@@ -6,12 +6,9 @@
 - Updated Instruments and routines to conform with changes made for pysat 3.0
 - New Instruments
   - GOLD Nmax
-<<<<<<< HEAD
 - Use GitHub Actions as primary CI test environment
-=======
 - Bug Fixes
   - remote_file_list error if start/stop dates unspecified
->>>>>>> 514337fa
 
 ## [0.0.1] - 2020-08-13
 - initial port of existing routines from pysat