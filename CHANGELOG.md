--- conflicted
+++ resolved
@@ -23,11 +23,8 @@
   * Allow graceful failure with no files in jhuapl load functions
   * New window needs to be integer for calculate_imf_steadiness
   * Fixed a bug where cdas_download may drop the requested end date file
-<<<<<<< HEAD
   * Reverted the coveralls integration to the GitHub service for MacOS runs
-=======
   * Fixed a bug where cdas_list_remote_files errored without remote data
->>>>>>> 2f29a88e
 * Documentation
   * Added example of how to export data for archival
   * Updated documentation refs
