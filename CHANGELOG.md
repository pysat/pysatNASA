# Change Log
All notable changes to this project will be documented in this file.
This project adheres to [Semantic Versioning](https://semver.org/).

## [0.0.3] - 2022-XX-XX
* Include flake8 linting of docstrings and style in Github Actions
<<<<<<< HEAD
* Fixed a bug in loading ICON IVM data (added multi_file_day = True)
* Fixed a bug where OMNI meta data float values are loaded as arrays
* Fixed a bug in metadata when loading GOLD Nmax data.
=======
* Include Windows tests in Github Actions
* Bug Fixes
  * Expanded cleaning of ICON IVM ion drifts to more variables
  * Fixed a bug in loading ICON IVM data (added multi_file_day = True)
  * Fixed a bug where OMNI meta data float values are loaded as arrays
>>>>>>> b10fe13c
* Maintenance
  * Removed dummy vars after importing instruments and constellations
  * Updated NEP29 compliance in Github Actions
  * Limit versions of hacking for improved pip compliance
  * Update instrument template standards


## [0.0.2] - 2021-06-07
* Updated Instruments and routines to conform with changes made for pysat 3.0
* Added documentation
* Instrument Changes
  * Preliminary support added for SES-14 GOLD Nmax
  * Updated cleaning routines for C/NOFS IVM data
  * Migrated remote server for ICON instruments to SPDF from UCB
  * Renamed ROCSAT1 IVM as FORMOSAT1 IVM
  * Dropped support for SPORT IVM (unlaunched, moved to pysatIncubator)
* Implements GitHub Actions as primary CI test environment
* Improved PEP8 compliance
* Replaced pysatCDF with cdflib support
* Bug Fixes
  * `remote_file_list` error if start/stop dates unspecified
  * Improved download robustness

## [0.0.1] - 2020-08-13
* Initial port of existing routines from pysat<|MERGE_RESOLUTION|>--- conflicted
+++ resolved
@@ -4,17 +4,12 @@
 
 ## [0.0.3] - 2022-XX-XX
 * Include flake8 linting of docstrings and style in Github Actions
-<<<<<<< HEAD
-* Fixed a bug in loading ICON IVM data (added multi_file_day = True)
-* Fixed a bug where OMNI meta data float values are loaded as arrays
-* Fixed a bug in metadata when loading GOLD Nmax data.
-=======
 * Include Windows tests in Github Actions
 * Bug Fixes
   * Expanded cleaning of ICON IVM ion drifts to more variables
   * Fixed a bug in loading ICON IVM data (added multi_file_day = True)
   * Fixed a bug where OMNI meta data float values are loaded as arrays
->>>>>>> b10fe13c
+  * Fixed a bug in metadata when loading GOLD Nmax data.
 * Maintenance
   * Removed dummy vars after importing instruments and constellations
   * Updated NEP29 compliance in Github Actions
