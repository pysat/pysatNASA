--- conflicted
+++ resolved
@@ -3,18 +3,14 @@
 This project adheres to [Semantic Versioning](https://semver.org/).
 
 ## [0.X.X] - 2023-XX-XX
-<<<<<<< HEAD
 * Bug Fixes
   * Allow graceful failure with no files in jhuapl load functions
+  * New window needs to be integer for calculate_imf_steadiness
 * Enhancements
   * Added custom `concat_data` method to TIMED-GUVI data
   * Added cleaning to TIMED-GUVI SDR imaging data
-=======
-* Bug Fix
-  * New window needs to be integer for calculate_imf_steadiness
 * Documentation
   * Added example of how to export data for archival
->>>>>>> 8e96fa71
 * Maintenance
   * Implemented unit tests for cleaning warnings
   * Use pip install for readthedocs
