# Change Log
All notable changes to this project will be documented in this file.
This project adheres to [Semantic Versioning](https://semver.org/).

<<<<<<< HEAD
## [0.0.5] - 2023-XX-XX
* Added CDAWeb methods that can use cdasws to get the remote file list
=======
## [0.X.X] - 2023-XX-XX
>>>>>>> d32dc639
* New Instruments
  * ACE EPAM
  * ACE MAG
  * ACE SIS
  * ACE SWEPAM
* New Instruments
  * TIMED GUVI
  * DMSP SSUSI EDR-Aurora data
* Add TIMED GUVI platform to support L1C intensity datasets.
  * Type of sensor source handled by inst_id with options of
    spectrograph, imaging
  * Resolution of dataset handled by tag with
    low, high
* Bug Fixes
  * Updated CDAWeb routines to allow for data stored by year/day-of-year
* Documentation
  * Added TIMED-GUVI platform
* Maintenance
  * Added a version cap for numpy (required for cdf interface, revisit before release)
  * Updated actions and templates based on pysatEcosystem docs.
  * Remove pandas cap on NEP29 tests
  * Updated dosctring style for consistency
  * Removed version cap for xarray
  * Added manual workflow to check that latest RC is installable through test pip

## [0.0.4] - 2022-11-07
* Update instrument tests with new test class
* Support xarray datasets through cdflib
* Preferentially loads data into pandas using pysatCDF if installed
* Adds pysatCDF to optional requirements invoked via '[all]' option at installation
* New Instruments
  * JPL GPS ROTI
* Bug Fixes
  * Fixed a bug in metadata when loading GOLD Nmax data.
  * Fixed a bug in user feedback for `methods.cdaweb.download`
  * Fixed a bug in loading ICON IVM data (added multi_file_day = True)
  * Allow for array-like OMNI HRO meta data
  * Fixed date handling for OMNI HRO downloads
  * Updated filenames for TIMED SABER
* Maintenance
  * Reduce duplication of code in instrument modules
  * Include flake8 linting of docstrings and style in Github Actions
  * Move OMNI HRO custom functions to a methods module
  * Deprecate OMNI HRO custom functions in instrument module
  * Update GitHub actions to the latest versions
  * Added downstream test to test code with pysat RC
  * Remove deprecated `convert_timestamp_to_datetime` calls
  * Remove deprecated pandas syntax
  * Added version cap for xarray 2022.11
* Documentation
  * New logo added

## [0.0.3] - 2022-05-18
* Include flake8 linting of docstrings and style in Github Actions
* Include Windows tests in Github Actions
* Bug Fixes
  * Expanded cleaning of ICON IVM ion drifts to more variables
  * Fixed a bug in loading ICON IVM data (added multi_file_day = True)
  * Fixed a bug where OMNI meta data float values are loaded as arrays
  * Fixed metadata type issues when loading ICON instrument data.
* Maintenance
  * Removed dummy vars after importing instruments and constellations
  * Updated NEP29 compliance in Github Actions
  * Limit versions of hacking for improved pip compliance
  * Update instrument template standards
  * Updated documentation style
  * Removed cap on cdflib

## [0.0.2] - 2021-06-07
* Updated Instruments and routines to conform with changes made for pysat 3.0
* Added documentation
* Instrument Changes
  * Preliminary support added for SES-14 GOLD Nmax
  * Updated cleaning routines for C/NOFS IVM data
  * Migrated remote server for ICON instruments to SPDF from UCB
  * Renamed ROCSAT1 IVM as FORMOSAT1 IVM
  * Dropped support for SPORT IVM (unlaunched, moved to pysatIncubator)
* Implements GitHub Actions as primary CI test environment
* Improved PEP8 compliance
* Replaced pysatCDF with cdflib support
* Bug Fixes
  * `remote_file_list` error if start/stop dates unspecified
  * Improved download robustness

## [0.0.1] - 2020-08-13
* Initial port of existing routines from pysat<|MERGE_RESOLUTION|>--- conflicted
+++ resolved
@@ -2,18 +2,12 @@
 All notable changes to this project will be documented in this file.
 This project adheres to [Semantic Versioning](https://semver.org/).
 
-<<<<<<< HEAD
-## [0.0.5] - 2023-XX-XX
-* Added CDAWeb methods that can use cdasws to get the remote file list
-=======
 ## [0.X.X] - 2023-XX-XX
->>>>>>> d32dc639
 * New Instruments
   * ACE EPAM
   * ACE MAG
   * ACE SIS
   * ACE SWEPAM
-* New Instruments
   * TIMED GUVI
   * DMSP SSUSI EDR-Aurora data
 * Add TIMED GUVI platform to support L1C intensity datasets.
@@ -21,6 +15,7 @@
     spectrograph, imaging
   * Resolution of dataset handled by tag with
     low, high
+* Added CDAWeb methods that can use cdasws to get the remote file list
 * Bug Fixes
   * Updated CDAWeb routines to allow for data stored by year/day-of-year
 * Documentation
