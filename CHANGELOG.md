# Change Log
All notable changes to this project will be documented in this file.
This project adheres to [Semantic Versioning](https://semver.org/).

## [0.0.4] - 2022-11-11
* Update instrument tests with new test class
* Support xarray datasets through cdflib
* Preferentially loads data into pandas using pysatCDF if installed
* Adds pysatCDF to optional requirements invoked via '[all]' option at installation
* New Instruments
  * JPL GPS ROTI
* Bug Fixes
  * Fixed a bug in metadata when loading GOLD Nmax data.
  * Fixed a bug in user feedback for `methods.cdaweb.download`
  * Fixed a bug in loading ICON IVM data (added multi_file_day = True)
  * Allow for array-like OMNI HRO meta data
  * Fixed date handling for OMNI HRO downloads
  * Updated filenames for TIMED SABER
* Maintenance
  * Reduce duplication of code in instrument modules
  * Include flake8 linting of docstrings and style in Github Actions
<<<<<<< HEAD
  * Update TIMED SEE data to use xarray
=======
  * Move OMNI HRO custom functions to a methods module
  * Deprecate OMNI HRO custom functions in instrument module
  * Update GitHub actions to the latest versions
  * Added downstream test to test code with pysat RC
  * Remove deprecated `convert_timestamp_to_datetime` calls
  * Remove deprecated pandas syntax
  * Added version cap for xarray 2022.11
>>>>>>> 3ff8001e
* Documentation
  * New logo added

## [0.0.3] - 2022-05-18
* Include flake8 linting of docstrings and style in Github Actions
* Include Windows tests in Github Actions
* Bug Fixes
  * Expanded cleaning of ICON IVM ion drifts to more variables
  * Fixed a bug in loading ICON IVM data (added multi_file_day = True)
  * Fixed a bug where OMNI meta data float values are loaded as arrays
  * Fixed metadata type issues when loading ICON instrument data.
* Maintenance
  * Removed dummy vars after importing instruments and constellations
  * Updated NEP29 compliance in Github Actions
  * Limit versions of hacking for improved pip compliance
  * Update instrument template standards
  * Updated documentation style
  * Removed cap on cdflib

## [0.0.2] - 2021-06-07
* Updated Instruments and routines to conform with changes made for pysat 3.0
* Added documentation
* Instrument Changes
  * Preliminary support added for SES-14 GOLD Nmax
  * Updated cleaning routines for C/NOFS IVM data
  * Migrated remote server for ICON instruments to SPDF from UCB
  * Renamed ROCSAT1 IVM as FORMOSAT1 IVM
  * Dropped support for SPORT IVM (unlaunched, moved to pysatIncubator)
* Implements GitHub Actions as primary CI test environment
* Improved PEP8 compliance
* Replaced pysatCDF with cdflib support
* Bug Fixes
  * `remote_file_list` error if start/stop dates unspecified
  * Improved download robustness

## [0.0.1] - 2020-08-13
* Initial port of existing routines from pysat<|MERGE_RESOLUTION|>--- conflicted
+++ resolved
@@ -19,9 +19,6 @@
 * Maintenance
   * Reduce duplication of code in instrument modules
   * Include flake8 linting of docstrings and style in Github Actions
-<<<<<<< HEAD
-  * Update TIMED SEE data to use xarray
-=======
   * Move OMNI HRO custom functions to a methods module
   * Deprecate OMNI HRO custom functions in instrument module
   * Update GitHub actions to the latest versions
@@ -29,7 +26,6 @@
   * Remove deprecated `convert_timestamp_to_datetime` calls
   * Remove deprecated pandas syntax
   * Added version cap for xarray 2022.11
->>>>>>> 3ff8001e
 * Documentation
   * New logo added
 
