--- conflicted
+++ resolved
@@ -4,19 +4,15 @@
 
 ## [0.X.X] - 2023-XX-XX
 * New Instruments
-<<<<<<< HEAD
   * MAVEN mag
   * MAVEN SEP
   * MAVEN in situ key parameters
+  * REACH Dosimeter
 * Bug Fixes
   * Fix general clean routine to skip transformation matrices
-=======
-  * REACH Dosimeter
-* Bug Fix
   * New window needs to be integer for calculate_imf_steadiness
 * Documentation
   * Added example of how to export data for archival
->>>>>>> 4afe2e69
 * Maintenance
   * Implemented unit tests for cleaning warnings
   * Use pip install for readthedocs
