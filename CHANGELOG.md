# Change Log
All notable changes to this project will be documented in this file.
This project adheres to [Semantic Versioning](https://semver.org/).

## [0.X.X] - 2023-XX-XX
* New Instruments
  * ACE EPAM
  * ACE MAG
  * ACE SIS
  * ACE SWEPAM
<<<<<<< HEAD
  * TIMED GUVI L1C intensity data and L2 EDR-Aurora data
  * DMSP SSUSI EDR-Aurora data
=======
  * TIMED GUVI
  * DMSP SSUSI EDR-Aurora data
* Add TIMED GUVI platform to support L1C intensity datasets.
  * Type of sensor source handled by inst_id with options of
    spectrograph, imaging
  * Resolution of dataset handled by tag with
    low, high
* Added CDAWeb methods that can use cdasws to get the remote file list
>>>>>>> 5e404ee7
* Bug Fixes
  * Updated CDAWeb routines to allow for data stored by year/day-of-year
  * Added missing sub-module imports
* Enhancements
  * Updated platform methods to follow a consistent style and work with the
    general `init` function
  * Added unit tests for the different platform method attributes
* Maintenance
  * Added a version cap for numpy (required for cdf interface, revisit before
    release)
  * Updated actions and templates based on pysatEcosystem docs.
  * Remove pandas cap on NEP29 tests
  * Updated dosctring style for consistency
  * Removed version cap for xarray
  * Added manual workflow to check that latest RC is installable through test pip

## [0.0.4] - 2022-11-07
* Update instrument tests with new test class
* Support xarray datasets through cdflib
* Preferentially loads data into pandas using pysatCDF if installed
* Adds pysatCDF to optional requirements invoked via '[all]' option at installation
* New Instruments
  * JPL GPS ROTI
* Bug Fixes
  * Fixed a bug in metadata when loading GOLD Nmax data.
  * Fixed a bug in user feedback for `methods.cdaweb.download`
  * Fixed a bug in loading ICON IVM data (added multi_file_day = True)
  * Allow for array-like OMNI HRO meta data
  * Fixed date handling for OMNI HRO downloads
  * Updated filenames for TIMED SABER
* Maintenance
  * Reduce duplication of code in instrument modules
  * Include flake8 linting of docstrings and style in Github Actions
  * Move OMNI HRO custom functions to a methods module
  * Deprecate OMNI HRO custom functions in instrument module
  * Update GitHub actions to the latest versions
  * Added downstream test to test code with pysat RC
  * Remove deprecated `convert_timestamp_to_datetime` calls
  * Remove deprecated pandas syntax
  * Added version cap for xarray 2022.11
* Documentation
  * New logo added

## [0.0.3] - 2022-05-18
* Include flake8 linting of docstrings and style in Github Actions
* Include Windows tests in Github Actions
* Bug Fixes
  * Expanded cleaning of ICON IVM ion drifts to more variables
  * Fixed a bug in loading ICON IVM data (added multi_file_day = True)
  * Fixed a bug where OMNI meta data float values are loaded as arrays
  * Fixed metadata type issues when loading ICON instrument data.
* Maintenance
  * Removed dummy vars after importing instruments and constellations
  * Updated NEP29 compliance in Github Actions
  * Limit versions of hacking for improved pip compliance
  * Update instrument template standards
  * Updated documentation style
  * Removed cap on cdflib

## [0.0.2] - 2021-06-07
* Updated Instruments and routines to conform with changes made for pysat 3.0
* Added documentation
* Instrument Changes
  * Preliminary support added for SES-14 GOLD Nmax
  * Updated cleaning routines for C/NOFS IVM data
  * Migrated remote server for ICON instruments to SPDF from UCB
  * Renamed ROCSAT1 IVM as FORMOSAT1 IVM
  * Dropped support for SPORT IVM (unlaunched, moved to pysatIncubator)
* Implements GitHub Actions as primary CI test environment
* Improved PEP8 compliance
* Replaced pysatCDF with cdflib support
* Bug Fixes
  * `remote_file_list` error if start/stop dates unspecified
  * Improved download robustness

## [0.0.1] - 2020-08-13
* Initial port of existing routines from pysat<|MERGE_RESOLUTION|>--- conflicted
+++ resolved
@@ -8,19 +8,12 @@
   * ACE MAG
   * ACE SIS
   * ACE SWEPAM
-<<<<<<< HEAD
   * TIMED GUVI L1C intensity data and L2 EDR-Aurora data
+    * Type of sensor source handled by inst_id with options of
+      spectrograph, imaging
+    * Resolution of dataset handled by tag with low, high
   * DMSP SSUSI EDR-Aurora data
-=======
-  * TIMED GUVI
-  * DMSP SSUSI EDR-Aurora data
-* Add TIMED GUVI platform to support L1C intensity datasets.
-  * Type of sensor source handled by inst_id with options of
-    spectrograph, imaging
-  * Resolution of dataset handled by tag with
-    low, high
 * Added CDAWeb methods that can use cdasws to get the remote file list
->>>>>>> 5e404ee7
 * Bug Fixes
   * Updated CDAWeb routines to allow for data stored by year/day-of-year
   * Added missing sub-module imports
