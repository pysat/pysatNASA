# Change Log
All notable changes to this project will be documented in this file.
This project adheres to [Semantic Versioning](https://semver.org/).

## [0.0.5] - 2023-XX-XX
<<<<<<< HEAD
* Added cdaweb methods that can use cdasws to get the remote file list
=======
* New Instruments
  * DMSP SSUSI EDR-Aurora data
* Bug Fixes
  * Updated CDAWeb routines to allow for data stored by year/day-of-year
>>>>>>> 064cebdf
* Maintenance
  * Added a version cap for numpy (required for cdf interface, revisit before release)
  * Updated actions and templates based on pysatEcosystem docs.
  * Remove pandas cap on NEP29 tests
  * Updated dosctring style for consistency
  * Removed version cap for xarray

## [0.0.4] - 2022-11-07
* Update instrument tests with new test class
* Support xarray datasets through cdflib
* Preferentially loads data into pandas using pysatCDF if installed
* Adds pysatCDF to optional requirements invoked via '[all]' option at installation
* New Instruments
  * JPL GPS ROTI
* Bug Fixes
  * Fixed a bug in metadata when loading GOLD Nmax data.
  * Fixed a bug in user feedback for `methods.cdaweb.download`
  * Fixed a bug in loading ICON IVM data (added multi_file_day = True)
  * Allow for array-like OMNI HRO meta data
  * Fixed date handling for OMNI HRO downloads
  * Updated filenames for TIMED SABER
* Maintenance
  * Reduce duplication of code in instrument modules
  * Include flake8 linting of docstrings and style in Github Actions
  * Move OMNI HRO custom functions to a methods module
  * Deprecate OMNI HRO custom functions in instrument module
  * Update GitHub actions to the latest versions
  * Added downstream test to test code with pysat RC
  * Remove deprecated `convert_timestamp_to_datetime` calls
  * Remove deprecated pandas syntax
  * Added version cap for xarray 2022.11
* Documentation
  * New logo added

## [0.0.3] - 2022-05-18
* Include flake8 linting of docstrings and style in Github Actions
* Include Windows tests in Github Actions
* Bug Fixes
  * Expanded cleaning of ICON IVM ion drifts to more variables
  * Fixed a bug in loading ICON IVM data (added multi_file_day = True)
  * Fixed a bug where OMNI meta data float values are loaded as arrays
  * Fixed metadata type issues when loading ICON instrument data.
* Maintenance
  * Removed dummy vars after importing instruments and constellations
  * Updated NEP29 compliance in Github Actions
  * Limit versions of hacking for improved pip compliance
  * Update instrument template standards
  * Updated documentation style
  * Removed cap on cdflib

## [0.0.2] - 2021-06-07
* Updated Instruments and routines to conform with changes made for pysat 3.0
* Added documentation
* Instrument Changes
  * Preliminary support added for SES-14 GOLD Nmax
  * Updated cleaning routines for C/NOFS IVM data
  * Migrated remote server for ICON instruments to SPDF from UCB
  * Renamed ROCSAT1 IVM as FORMOSAT1 IVM
  * Dropped support for SPORT IVM (unlaunched, moved to pysatIncubator)
* Implements GitHub Actions as primary CI test environment
* Improved PEP8 compliance
* Replaced pysatCDF with cdflib support
* Bug Fixes
  * `remote_file_list` error if start/stop dates unspecified
  * Improved download robustness

## [0.0.1] - 2020-08-13
* Initial port of existing routines from pysat<|MERGE_RESOLUTION|>--- conflicted
+++ resolved
@@ -3,14 +3,11 @@
 This project adheres to [Semantic Versioning](https://semver.org/).
 
 ## [0.0.5] - 2023-XX-XX
-<<<<<<< HEAD
 * Added cdaweb methods that can use cdasws to get the remote file list
-=======
 * New Instruments
   * DMSP SSUSI EDR-Aurora data
 * Bug Fixes
   * Updated CDAWeb routines to allow for data stored by year/day-of-year
->>>>>>> 064cebdf
 * Maintenance
   * Added a version cap for numpy (required for cdf interface, revisit before release)
   * Updated actions and templates based on pysatEcosystem docs.
