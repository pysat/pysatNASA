# Change Log
All notable changes to this project will be documented in this file.
This project adheres to [Semantic Versioning](https://semver.org/).

## [0.X.X] - 2023-XX-XX
* New Instruments
  * ACE EPAM
  * ACE MAG
  * ACE SIS
  * ACE SWEPAM
  * DE2 Fabry-Perot Interferometer (FPI)
  * DE2 Vector Electric Field Instrument (VEFI) and magnetometer
  * DMSP SSUSI EDR-Aurora data
  * IGS GPS (TEC and ROTI)
  * SES-14 GOLD -- tdisk, tlimb and o2den data products added
  * TIMED GUVI
* Add TIMED GUVI platform to support L1C intensity datasets.
  * Type of sensor source handled by inst_id with options of
    spectrograph, imaging
  * Resolution of dataset handled by tag with
    low, high
* Added CDAWeb methods that can use cdasws to get the remote file list
* Bug Fixes
  * Updated CDAWeb routines to allow for data stored by year/day-of-year
  * Updated GOLD nmax to sort scans by time.
  * Added 1 usec to GOLD nmax channel B times to ensure uniqueness
  * Fixed multi-file loads for cdf xarray datasets.
* Documentation
  * Added TIMED-GUVI platform
  * Added missing sub-module imports
  * Added discussion of ICON constellation to docstrings, including caveats
* Enhancements
  * Updated platform methods to follow a consistent style and work with the
    general `init` function
  * Added unit tests for the different platform method attributes
  * xarray support for TIMED SABER and SEE
  * Added `drop_dims` kwarg to `load_xarray` interface so that orphan dims can
    be removed before attempting to merge.
  * Added `var_translation` kwarg to `load_xarray` interface so that variables can
    be renamed before attempting to merge.
  * Improved usage of cdflib for users in xarray instruments
* Deprecations
  * Deprecated jpl_gps instrtument module, moved roti instrument to igs_gps
* Maintenance
  * Removed duplicate tests if pysatCDF not isntalled
  * Removed pysatCDF tests on GitHub Actions workflows (see #167)
  * Updated actions and templates based on pysatEcosystem docs
  * Remove pandas cap on NEP29 tests
  * Updated dosctring style for consistency
  * Removed version cap for xarray
  * Added manual workflow to check that latest RC is installable through test pip
  * Update meta label type for instruments
<<<<<<< HEAD
  * Use pysat logger to raise warnings
=======
  * Updated GitHub Actions workflows for improved compliance with pip>=23.0
  * Added .readthedocs.yml to configure settings there.
  * Use pyproject.toml to manage installation and metadata
  * Set use_cdflib=True for supported xarray instruments
  * Set pysat 3.1.0 minimum
>>>>>>> 68c4f33c

## [0.0.4] - 2022-11-07
* Update instrument tests with new test class
* Support xarray datasets through cdflib
* Preferentially loads data into pandas using pysatCDF if installed
* Adds pysatCDF to optional requirements invoked via '[all]' option at installation
* New Instruments
  * JPL GPS ROTI
* Bug Fixes
  * Fixed a bug in metadata when loading GOLD Nmax data.
  * Fixed a bug in user feedback for `methods.cdaweb.download`
  * Fixed a bug in loading ICON IVM data (added multi_file_day = True)
  * Allow for array-like OMNI HRO meta data
  * Fixed date handling for OMNI HRO downloads
  * Updated filenames for TIMED SABER
* Maintenance
  * Reduce duplication of code in instrument modules
  * Include flake8 linting of docstrings and style in Github Actions
  * Move OMNI HRO custom functions to a methods module
  * Deprecate OMNI HRO custom functions in instrument module
  * Update GitHub actions to the latest versions
  * Added downstream test to test code with pysat RC
  * Remove deprecated `convert_timestamp_to_datetime` calls
  * Remove deprecated pandas syntax
  * Added version cap for xarray 2022.11
* Documentation
  * New logo added

## [0.0.3] - 2022-05-18
* Include flake8 linting of docstrings and style in Github Actions
* Include Windows tests in Github Actions
* Bug Fixes
  * Expanded cleaning of ICON IVM ion drifts to more variables
  * Fixed a bug in loading ICON IVM data (added multi_file_day = True)
  * Fixed a bug where OMNI meta data float values are loaded as arrays
  * Fixed metadata type issues when loading ICON instrument data.
* Maintenance
  * Removed dummy vars after importing instruments and constellations
  * Updated NEP29 compliance in Github Actions
  * Limit versions of hacking for improved pip compliance
  * Update instrument template standards
  * Updated documentation style
  * Removed cap on cdflib

## [0.0.2] - 2021-06-07
* Updated Instruments and routines to conform with changes made for pysat 3.0
* Added documentation
* Instrument Changes
  * Preliminary support added for SES-14 GOLD Nmax
  * Updated cleaning routines for C/NOFS IVM data
  * Migrated remote server for ICON instruments to SPDF from UCB
  * Renamed ROCSAT1 IVM as FORMOSAT1 IVM
  * Dropped support for SPORT IVM (unlaunched, moved to pysatIncubator)
* Implements GitHub Actions as primary CI test environment
* Improved PEP8 compliance
* Replaced pysatCDF with cdflib support
* Bug Fixes
  * `remote_file_list` error if start/stop dates unspecified
  * Improved download robustness

## [0.0.1] - 2020-08-13
* Initial port of existing routines from pysat<|MERGE_RESOLUTION|>--- conflicted
+++ resolved
@@ -50,15 +50,12 @@
   * Removed version cap for xarray
   * Added manual workflow to check that latest RC is installable through test pip
   * Update meta label type for instruments
-<<<<<<< HEAD
-  * Use pysat logger to raise warnings
-=======
   * Updated GitHub Actions workflows for improved compliance with pip>=23.0
   * Added .readthedocs.yml to configure settings there.
   * Use pyproject.toml to manage installation and metadata
   * Set use_cdflib=True for supported xarray instruments
   * Set pysat 3.1.0 minimum
->>>>>>> 68c4f33c
+  * Use pysat logger to raise warnings
 
 ## [0.0.4] - 2022-11-07
 * Update instrument tests with new test class
