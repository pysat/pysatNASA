# Change Log
All notable changes to this project will be documented in this file.
This project adheres to [Semantic Versioning](https://semver.org/).

## [0.0.6] - 2023-XX-XX
* New Instruments
  * DE2 VEFIMAGB - electric and magnetic field on the same cadence
  * MAVEN mag
  * MAVEN SEP
  * MAVEN in situ key parameters
  * REACH Dosimeter
* New Features
  * Allow files to be unzipped after download
* Bug Fixes
  * Fix general clean routine to skip transformation matrices
  * New window needs to be integer for calculate_imf_steadiness
  * Fixed version import
  * Fixed a bug when data fails to load for CDF pandas objects
* Documentation
  * Added example of how to export data for archival
<<<<<<< HEAD
* Deprecations
  * Deprecated '' tag for de2_vefi module, support moved to de2_vefimagb
=======
  * Updated documentation refs
>>>>>>> cd7dfafb
* Maintenance
  * Implemented unit tests for cleaning warnings
  * Use pip install for readthedocs
  * Moved references and acknowledgements to methods files
  * Added tests for OMNI HRO routines
  * Use standard clean routine for C/NOFS VEFI mag data
  * Added version cap for sphinx_rtd_theme

## [0.0.5] - 2023-06-27
* New Instruments
  * ACE EPAM
  * ACE MAG
  * ACE SIS
  * ACE SWEPAM
  * DE2 Fabry-Perot Interferometer (FPI)
  * DE2 Vector Electric Field Instrument (VEFI) and magnetometer
  * DMSP SSUSI EDR-Aurora data
  * IGS GPS (TEC and ROTI)
  * SES-14 GOLD -- tdisk, tlimb and o2den data products added
  * TIMED GUVI
* Bug Fixes
  * Pandas datasets made with cdflib now have header level meta
  * Updated CDAWeb routines to allow for data stored by year/day-of-year
  * Updated GOLD nmax to sort scans by time.
  * Added 1 usec to GOLD nmax channel B times to ensure timestamp uniqueness
  * Fixed multi-file loads for cdf xarray datasets.
  * Adds a 0.1 sec delay between file downloads to avoid excessive calls
    to servers.
* Documentation
  * Added missing sub-module imports
  * Added discussion of ICON constellation to docstrings, including caveats
* Enhancements
  * Added CDAWeb methods that can use `cdasws` to get the remote file list
  * Updated platform methods to follow a consistent style and work with the
    general `init` function
  * Added unit tests for the different platform method attributes
  * xarray support for TIMED SABER and SEE
  * Added `drop_dims` kwarg to `load_xarray` interface so that orphan dims can
    be removed before attempting to merge.
  * Added `var_translation` kwarg to `load_xarray` interface so that variables can
    be renamed before attempting to merge.
  * Improved usage of cdflib for users in xarray instruments
  * Added a generalized `clean` routine to replace fill vals with NaNs
* Deprecations
  * Deprecated jpl_gps instrument module, moved roti instrument to igs_gps
* Maintenance
  * Updated download functions to take data_path as an arg, not a kwarg
  * Removed duplicate tests if pysatCDF not installed
  * Removed pysatCDF tests on GitHub Actions workflows (see #167)
  * Updated actions and templates based on pysatEcosystem docs
  * Remove pandas cap on NEP29 tests
  * Updated docstring style for consistency
  * Removed version cap for xarray
  * Added manual workflow to check that latest RC is installable through test pip
  * Update meta label type for instruments
  * Updated GitHub Actions workflows for improved compliance with pip>=23.0
  * Added .readthedocs.yml to configure settings there.
  * Use pyproject.toml to manage installation and metadata
  * Set use_cdflib=True for supported xarray instruments
  * Set pysat 3.1.0 minimum
  * Use pysat logger to raise non-deprecation warnings
  * Update syntax based on latest pysat deprecations to make the code compatible with pysat 3.2.0.
  * Updated syntax compliance with cdflib 1.0+
  * Updated use of `decode_times` kwarg when loading xarray data to maintain current behaviour


## [0.0.4] - 2022-11-07
* Update instrument tests with new test class
* Support xarray datasets through cdflib
* Preferentially loads data into pandas using pysatCDF if installed
* Adds pysatCDF to optional requirements invoked via '[all]' option at installation
* New Instruments
  * JPL GPS ROTI
* Bug Fixes
  * Fixed a bug in metadata when loading GOLD Nmax data.
  * Fixed a bug in user feedback for `methods.cdaweb.download`
  * Fixed a bug in loading ICON IVM data (added multi_file_day = True)
  * Allow for array-like OMNI HRO meta data
  * Fixed date handling for OMNI HRO downloads
  * Updated filenames for TIMED SABER
* Maintenance
  * Reduce duplication of code in instrument modules
  * Include flake8 linting of docstrings and style in Github Actions
  * Move OMNI HRO custom functions to a methods module
  * Deprecate OMNI HRO custom functions in instrument module
  * Update GitHub actions to the latest versions
  * Added downstream test to test code with pysat RC
  * Remove deprecated `convert_timestamp_to_datetime` calls
  * Remove deprecated pandas syntax
  * Added version cap for xarray 2022.11
* Documentation
  * New logo added

## [0.0.3] - 2022-05-18
* Include flake8 linting of docstrings and style in Github Actions
* Include Windows tests in Github Actions
* Bug Fixes
  * Expanded cleaning of ICON IVM ion drifts to more variables
  * Fixed a bug in loading ICON IVM data (added multi_file_day = True)
  * Fixed a bug where OMNI meta data float values are loaded as arrays
  * Fixed metadata type issues when loading ICON instrument data.
* Maintenance
  * Removed dummy vars after importing instruments and constellations
  * Updated NEP29 compliance in Github Actions
  * Limit versions of hacking for improved pip compliance
  * Update instrument template standards
  * Updated documentation style
  * Removed cap on cdflib

## [0.0.2] - 2021-06-07
* Updated Instruments and routines to conform with changes made for pysat 3.0
* Added documentation
* Instrument Changes
  * Preliminary support added for SES-14 GOLD Nmax
  * Updated cleaning routines for C/NOFS IVM data
  * Migrated remote server for ICON instruments to SPDF from UCB
  * Renamed ROCSAT1 IVM as FORMOSAT1 IVM
  * Dropped support for SPORT IVM (unlaunched, moved to pysatIncubator)
* Implements GitHub Actions as primary CI test environment
* Improved PEP8 compliance
* Replaced pysatCDF with cdflib support
* Bug Fixes
  * `remote_file_list` error if start/stop dates unspecified
  * Improved download robustness

## [0.0.1] - 2020-08-13
* Initial port of existing routines from pysat<|MERGE_RESOLUTION|>--- conflicted
+++ resolved
@@ -18,12 +18,9 @@
   * Fixed a bug when data fails to load for CDF pandas objects
 * Documentation
   * Added example of how to export data for archival
-<<<<<<< HEAD
+  * Updated documentation refs
 * Deprecations
   * Deprecated '' tag for de2_vefi module, support moved to de2_vefimagb
-=======
-  * Updated documentation refs
->>>>>>> cd7dfafb
 * Maintenance
   * Implemented unit tests for cleaning warnings
   * Use pip install for readthedocs
