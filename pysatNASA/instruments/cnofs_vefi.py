# -*- coding: utf-8 -*-
"""Supports the Vector Electric Field Instrument (VEFI)
onboard the Communication and Navigation Outage Forecasting
System (C/NOFS) satellite. Downloads data from the
NASA Coordinated Data Analysis Web (CDAWeb).

Description from CDAWeb:

The DC vector magnetometer on the CNOFS spacecraft is a three axis, fluxgate
sensor with active thermal control situated on a 0.6m boom.  This magnetometer
measures the Earth's magnetic field using 16 bit A/D converters at 1 sample per
sec with a range of .. 45,000 nT.  Its primary objective on the CNOFS
spacecraft is to enable an accurate V x B measurement along the spacecraft
trajectory.  In order to provide an in-flight calibration of the magnetic field
data, we compare the most recent POMME model (the POtsdam Magnetic Model of the
Earth, http://geomag.org/models/pomme5.html) with the actual magnetometer
measurements to help determine a set of calibration parameters for the gains,
offsets, and non-orthogonality matrix of the sensor axes.  The calibrated
magnetic field measurements are provided in the data file here. The VEFI
magnetic field data file currently contains the following variables:
B_north   Magnetic field in the north direction
B_up      Magnetic field in the up direction
B_west    Magnetic field in the west direction

The data is PRELIMINARY, and as such, is intended for BROWSE PURPOSES ONLY.

References
----------
A brief discussion of the C/NOFS mission and instruments can be found at
de La Beaujardière, O., et al. (2004), C/NOFS: A mission to forecast
scintillations, J. Atmos. Sol. Terr. Phys., 66, 1573–1591,
doi:10.1016/j.jastp.2004.07.030.

Properties
----------
platform
    'cnofs'
name
    'vefi'
tag
    Select measurement type, one of {'dc_b'}
inst_id
    None supported


Note
----
- tag = 'dc_b': 1 second DC magnetometer data


Warnings
--------
- The data is PRELIMINARY, and as such, is intended for BROWSE PURPOSES ONLY.
- Limited cleaning routine.
- Module not written by VEFI team.

"""

import datetime as dt
import functools
import logging
import numpy as np

from pysat.instruments.methods import general as mm_gen
from pysatNASA.instruments.methods import cnofs as mm_cnofs
from pysatNASA.instruments.methods import cdaweb as cdw

logger = logging.getLogger(__name__)

# ----------------------------------------------------------------------------
# Instrument attributes

platform = 'cnofs'
name = 'vefi'
tags = {'dc_b': 'DC Magnetometer data - 1 second'}
inst_ids = {'': ['dc_b']}

<<<<<<< HEAD
# ----------------------------------------------------------------------------
# Instrument test attributes

_test_dates = {'': {'dc_b': dt.datetime(2009, 1, 1)}}

# ----------------------------------------------------------------------------
# Instrument methods
=======
# support list files routine
# use the default CDAWeb method
fname = ''.join(('cnofs_vefi_bfield_1sec_{year:04d}{month:02d}{day:02d}',
                 '_v{version:02d}.cdf'))
supported_tags = {'': {'dc_b': fname}}
list_files = functools.partial(mm_gen.list_files,
                               supported_tags=supported_tags)
# support load routine
# use the default CDAWeb method
load = cdw.load

# support download routine
# use the default CDAWeb method
basic_tag = {'remote_dir': '/pub/data/cnofs/vefi/bfield_1sec/{year:4d}/',
             'fname': fname}
download_tags = {'': {'dc_b': basic_tag}}
download = functools.partial(cdw.download, supported_tags=download_tags)
# support listing files currently on CDAWeb
list_remote_files = functools.partial(cdw.list_remote_files,
                                      supported_tags=download_tags)
>>>>>>> 2a97e48c


def init(self):
    """Initializes the Instrument object with instrument specific values.

    Runs once upon instantiation.

    """
    logger.info(mm_cnofs.ackn_str)
    self.acknowledgements = mm_cnofs.ackn_str
    self.references = '\n'.join((mm_cnofs.refs['mission'],
                                 mm_cnofs.refs['vefi']))

    return


def clean(self):
    """Routine to return VEFI data cleaned to the specified level

    Note
    ----
    'dusty' or 'clean' removes data when interpolation flag is set to 1
    'dirty' is the same as 'none'

    """

    if (self.clean_level == 'dusty') | (self.clean_level == 'clean'):
        idx, = np.where(self['B_flag'] == 0)
        self.data = self[idx, :]

    return


# ----------------------------------------------------------------------------
# Instrument functions
#
# Use the default CDAWeb and pysat methods

# Set the list_files routine
fname = 'cnofs_vefi_bfield_1sec_{year:04d}{month:02d}{day:02d}_v05.cdf'
list_tags = {'': {'dc_b': fname}}
list_files = functools.partial(mm_gen.list_files, supported_tags=list_tags)

# Set the load routine
load = cdw.load

# Set the download routine
basic_tag = {'dir': '/pub/data/cnofs/vefi/bfield_1sec',
             'remote_fname': '{year:4d}/' + fname,
             'local_fname': fname}
download_tags = {'': {'dc_b': basic_tag}}
download = functools.partial(cdw.download, supported_tags=download_tags)

# Set the list_remote_files routine
list_remote_files = functools.partial(cdw.list_remote_files,
                                      supported_tags=download_tags)<|MERGE_RESOLUTION|>--- conflicted
+++ resolved
@@ -75,7 +75,6 @@
 tags = {'dc_b': 'DC Magnetometer data - 1 second'}
 inst_ids = {'': ['dc_b']}
 
-<<<<<<< HEAD
 # ----------------------------------------------------------------------------
 # Instrument test attributes
 
@@ -83,28 +82,7 @@
 
 # ----------------------------------------------------------------------------
 # Instrument methods
-=======
-# support list files routine
-# use the default CDAWeb method
-fname = ''.join(('cnofs_vefi_bfield_1sec_{year:04d}{month:02d}{day:02d}',
-                 '_v{version:02d}.cdf'))
-supported_tags = {'': {'dc_b': fname}}
-list_files = functools.partial(mm_gen.list_files,
-                               supported_tags=supported_tags)
-# support load routine
-# use the default CDAWeb method
-load = cdw.load
 
-# support download routine
-# use the default CDAWeb method
-basic_tag = {'remote_dir': '/pub/data/cnofs/vefi/bfield_1sec/{year:4d}/',
-             'fname': fname}
-download_tags = {'': {'dc_b': basic_tag}}
-download = functools.partial(cdw.download, supported_tags=download_tags)
-# support listing files currently on CDAWeb
-list_remote_files = functools.partial(cdw.list_remote_files,
-                                      supported_tags=download_tags)
->>>>>>> 2a97e48c
 
 
 def init(self):
@@ -144,17 +122,18 @@
 # Use the default CDAWeb and pysat methods
 
 # Set the list_files routine
-fname = 'cnofs_vefi_bfield_1sec_{year:04d}{month:02d}{day:02d}_v05.cdf'
-list_tags = {'': {'dc_b': fname}}
-list_files = functools.partial(mm_gen.list_files, supported_tags=list_tags)
+fname = ''.join(('cnofs_vefi_bfield_1sec_{year:04d}{month:02d}{day:02d}',
+                 '_v{version:02d}.cdf'))
+supported_tags = {'': {'dc_b': fname}}
+list_files = functools.partial(mm_gen.list_files,
+                               supported_tags=supported_tags)
 
 # Set the load routine
 load = cdw.load
 
 # Set the download routine
-basic_tag = {'dir': '/pub/data/cnofs/vefi/bfield_1sec',
-             'remote_fname': '{year:4d}/' + fname,
-             'local_fname': fname}
+basic_tag = {'remote_dir': '/pub/data/cnofs/vefi/bfield_1sec/{year:4d}/',
+             'fname': fname}
 download_tags = {'': {'dc_b': basic_tag}}
 download = functools.partial(cdw.download, supported_tags=download_tags)
 
