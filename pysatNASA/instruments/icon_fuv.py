--- conflicted
+++ resolved
@@ -70,29 +70,8 @@
 # Instrument methods
 
 
-<<<<<<< HEAD
-def init(self):
-    """Initialize the Instrument object with instrument specific values.
-
-    Runs once upon instantiation.
-
-    Parameters
-    -----------
-    inst : pysat.Instrument
-        Instrument class object
-
-    """
-
-    pysat.logger.info(mm_icon.ackn_str)
-    self.acknowledgements = mm_icon.ackn_str
-    self.references = ''.join((mm_icon.refs['mission'],
-                               mm_icon.refs['fuv']))
-
-    return
-=======
 # Use standard init routine
 init = functools.partial(mm_nasa.init, module=mm_icon, name=name)
->>>>>>> a16f89ff
 
 
 def preprocess(self, keep_original_names=False):
