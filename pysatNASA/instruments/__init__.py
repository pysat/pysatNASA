--- conflicted
+++ resolved
@@ -1,11 +1,8 @@
 __all__ = ['cnofs_ivm', 'cnofs_plp', 'cnofs_vefi',
            'de2_lang', 'de2_nacs', 'de2_rpa', 'de2_wats',
+           'formosat1_ivm',
            'icon_euv', 'icon_fuv', 'icon_ivm', 'icon_mighti',
-<<<<<<< HEAD
            'iss_fpmu', 'omni_hro', 'sport_ivm',
-=======
-           'iss_fpmu', 'omni_hro', 'formosat1_ivm', 'sport_ivm',
->>>>>>> e080a43b
            'timed_saber', 'timed_see']
 
 for inst in __all__:
