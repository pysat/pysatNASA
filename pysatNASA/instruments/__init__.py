# -*- coding: utf-8 -*-
"""Collection of instruments for the pysatNASA library.

Each instrument is contained within a subpackage of this set.

"""
from pysatNASA.instruments import methods  # noqa F401

<<<<<<< HEAD
__all__ = ['cnofs_ivm', 'cnofs_plp', 'cnofs_vefi', 'de2_idm',
           'de2_lang', 'de2_nacs', 'de2_rpa', 'de2_wats', 'de2_vefi',
           'formosat1_ivm',
=======
__all__ = ['ace_epam_l2', 'ace_mag_l2', 'ace_sis_l2', 'ace_swepam_l2',
           'cnofs_ivm', 'cnofs_plp', 'cnofs_vefi',
           'de2_lang', 'de2_nacs', 'de2_rpa', 'de2_wats',
           'dmsp_ssusi', 'formosat1_ivm',
>>>>>>> 5e404ee7
           'icon_euv', 'icon_fuv', 'icon_ivm', 'icon_mighti',
           'iss_fpmu', 'jpl_gps', 'omni_hro', 'ses14_gold',
           'timed_guvi', 'timed_saber', 'timed_see']

for inst in __all__:
    exec("from pysatNASA.instruments import {x}".format(x=inst))

# Remove dummy variable
del inst<|MERGE_RESOLUTION|>--- conflicted
+++ resolved
@@ -6,16 +6,10 @@
 """
 from pysatNASA.instruments import methods  # noqa F401
 
-<<<<<<< HEAD
-__all__ = ['cnofs_ivm', 'cnofs_plp', 'cnofs_vefi', 'de2_idm',
-           'de2_lang', 'de2_nacs', 'de2_rpa', 'de2_wats', 'de2_vefi',
-           'formosat1_ivm',
-=======
 __all__ = ['ace_epam_l2', 'ace_mag_l2', 'ace_sis_l2', 'ace_swepam_l2',
            'cnofs_ivm', 'cnofs_plp', 'cnofs_vefi',
-           'de2_lang', 'de2_nacs', 'de2_rpa', 'de2_wats',
+           'de2_idm', 'de2_lang', 'de2_nacs', 'de2_rpa', 'de2_wats', 'de2_vefi',
            'dmsp_ssusi', 'formosat1_ivm',
->>>>>>> 5e404ee7
            'icon_euv', 'icon_fuv', 'icon_ivm', 'icon_mighti',
            'iss_fpmu', 'jpl_gps', 'omni_hro', 'ses14_gold',
            'timed_guvi', 'timed_saber', 'timed_see']
