# -*- coding: utf-8 -*-
"""Module for the DE2 RPA instrument.

Supports the Retarding Potential Analyzer (RPA) instrument on Dynamics
Explorer 2 (DE2).

From CDAWeb:

The Retarding Potential Analyzer (RPA) measured the bulk ion velocity in the
direction of the spacecraft motion, the constituent ion concentrations, and the
ion temperature along the satellite path. These parameters were derived from a
least squares fit to the ion number flux vs energy curve obtained by sweeping
or stepping the voltage applied to the internal retarding grids of the RPA. In
addition, a separate wide aperture sensor, a duct sensor, was flown to measure
the spectral characteristics of iregularities in the total ion concentration.
The measured parameters obtained from this investigation were important to the
understanding of mechanisms that influence the plasma; i.e., to understand the
coupling between the solar wind and the earth's atmosphere. The measurements
were made with a multigridded planar retarding potential analyzer very similar
in concept and geometry to the instruments carried on the AE satellites. The
retarding potential was variable in the range from approximately +32 to 0 V.
The details of this voltage trace, and whether it was continuous or stepped,
depended on the operating mode of the instrument. Specific parameters deduced
from these measurements were ion temperature; vehicle potential; ram component
of the ion drift velocity; the ion and electron concentration irregularity
spectrum; and the concentration of H+, He+, O+, and Fe+, and of molecular ions
near perigee.

It includes the DUCT portion of the high resolutiondata from the Dynamics
Explorer 2 (DE-2) Retarding Potential Analyzer (RPA) for the whole DE-2 mission
time period in ASCII format. This version was generated at NSSDC from the
PI-provided binary data (SPIO-00232). The DUCT files include RPA measurements
ofthe total ion concentration every 64 times per second. Due to a failure in
the instrument memory system RPA data are not available from 81317 06:26:40 UT
to 82057 13:16:00 UT. This data set is based on the revised version of the RPA
files that was submitted by the PI team in June of 1995. The revised RPA data
include a correction to the spacecraft potential.

References
----------
W. B. Hanson, R. A. Heelis, R. A. Power, C. R. Lippincott, D. R. Zuccaro,
B. J. Holt, L. H. Harmon, and S. Sanatani, “The retarding potential analyzer
for dynamics explorer-B,” Space Sci. Instrum. 5, 503–510 (1981).

Properties
----------
platform
    'de2'
name
    'rpa'
inst_id
    None Supported
tag
    None Supported

Warnings
--------
- Currently no cleaning routine.

"""

import datetime as dt
import functools

from pysat.instruments.methods import general as mm_gen

from pysatNASA.instruments.methods import cdaweb as cdw
from pysatNASA.instruments.methods import de2 as mm_de2
from pysatNASA.instruments.methods import general as mm_nasa

# ----------------------------------------------------------------------------
# Instrument attributes

platform = 'de2'
name = 'rpa'
tags = {'': '2 sec cadence RPA data',  # this is the default cadence
        'duct': '16ms DUCT plasma density'}
inst_ids = {'': [tag for tag in tags]}

# ----------------------------------------------------------------------------
# Instrument test attributes

_test_dates = {'': {tag: dt.datetime(1983, 1, 1) for tag in tags}}

# ----------------------------------------------------------------------------
# Instrument methods


<<<<<<< HEAD
def init(self):
    """Initializes the Instrument object with instrument specific values.

    Runs once upon instantiation.

    """

    logger.info(mm_de2.ackn_str)
    self.acknowledgements = mm_de2.ackn_str
    self.references = mm_de2.refs['rpa']
    return


def clean(self):
    """Routine to return DE2 RPA data cleaned to the specified level

    Note
    ----
    'clean' - Not specified
    'dusty' - Not specified
    'dirty' - Not specified
    'none'  No cleaning applied, routine not called in this case.

    """
    warnings.warn('No cleaning routines available for DE2 RPA')

    return
=======
# Use standard init routine
init = functools.partial(mm_nasa.init, module=mm_de2, name=name)
>>>>>>> e8d18d30

# No cleaning, use standard warning function instead
clean = mm_nasa.clean_warn

# ----------------------------------------------------------------------------
# Instrument functions
#
# Use the default CDAWeb and pysat methods

# Set the list_files routine
datestr = '{year:04d}{month:02d}{day:02d}_v{version:02d}'
dataproduct = {'': 'ion2s',
               'duct': 'duct16ms'}
fname = 'de2_{dp:s}_rpa_{datestr:s}.cdf'
supported_tags = {'': {tag: fname.format(dp=dataproduct[tag], datestr=datestr)
                       for tag in tags}}
list_files = functools.partial(mm_gen.list_files,
                               supported_tags=supported_tags)

# Set the load routine
load = cdw.load

# Set the download routine
download_tags = {'': {'': {'remote_dir': ''.join(('/pub/data/de/de2/plasma_rpa',
                                                  '/ion2s_cdaweb/{year:4d}/')),
                           'fname': fname.format(dp=dataproduct[''],
                                                 datestr=datestr)},
                      'duct': {'remote_dir': ''.join(('/pub/data/de/de2/',
                                                      'plasma_rpa/',
                                                      'rpa16ms_cdaweb/',
                                                      '{year:4d}/')),
                               'fname': fname.format(dp=dataproduct['duct'],
                                                     datestr=datestr)}}}
download = functools.partial(cdw.download, supported_tags=download_tags)

# Set the list_remote_files routine
list_remote_files = functools.partial(cdw.list_remote_files,
                                      supported_tags=download_tags)<|MERGE_RESOLUTION|>--- conflicted
+++ resolved
@@ -86,38 +86,8 @@
 # Instrument methods
 
 
-<<<<<<< HEAD
-def init(self):
-    """Initializes the Instrument object with instrument specific values.
-
-    Runs once upon instantiation.
-
-    """
-
-    logger.info(mm_de2.ackn_str)
-    self.acknowledgements = mm_de2.ackn_str
-    self.references = mm_de2.refs['rpa']
-    return
-
-
-def clean(self):
-    """Routine to return DE2 RPA data cleaned to the specified level
-
-    Note
-    ----
-    'clean' - Not specified
-    'dusty' - Not specified
-    'dirty' - Not specified
-    'none'  No cleaning applied, routine not called in this case.
-
-    """
-    warnings.warn('No cleaning routines available for DE2 RPA')
-
-    return
-=======
 # Use standard init routine
 init = functools.partial(mm_nasa.init, module=mm_de2, name=name)
->>>>>>> e8d18d30
 
 # No cleaning, use standard warning function instead
 clean = mm_nasa.clean_warn
