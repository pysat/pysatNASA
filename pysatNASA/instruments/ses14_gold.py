"""Module for the SES14 GOLD instrument.

Supports the Nmax data product from the Global Observations of the Limb and
Disk (GOLD) satellite.  Accesses data in netCDF format.

Properties
----------
platform
    'ses14'
name
    'gold'
tag
    'nmax'

Warnings
--------
- The cleaning parameters for the instrument are still under development.
- strict_time_flag must be set to False


Examples
--------
::

    import datetime as dt
    import pysat
    nmax = pysat.Instrument(platform='ses14', name='gold', tag='nmax'
                            strict_time_flag=False)
    nmax.download(dt.datetime(2020, 1, 1), dt.datetime(2020, 1, 31))
    nmax.load(2020, 1)

"""

import datetime as dt
import functools
import numpy as np

from pysat.instruments.methods import general as ps_gen
from pysat import logger
from pysat.utils.io import load_netcdf

from pysatNASA.instruments.methods import cdaweb as cdw
from pysatNASA.instruments.methods import general as mm_nasa
from pysatNASA.instruments.methods import gold as mm_gold

# ----------------------------------------------------------------------------
# Instrument attributes

platform = 'ses14'
name = 'gold'
tags = {'nmax': 'Level 2 Nmax data for the GOLD instrument'}
inst_ids = {'': ['nmax']}

pandas_format = False

# ----------------------------------------------------------------------------
# Instrument test attributes

_test_dates = {'': {'nmax': dt.datetime(2020, 1, 1)}}

# ----------------------------------------------------------------------------
# Instrument methods


def init(self):
    """Initialize the Instrument object with instrument specific values.

    Runs once upon instantiation.

    Parameters
    -----------
    self : pysat.Instrument
        Instrument class object

    """

    logger.info(mm_gold.ack_str)
    logger.warning(' '.join(('Time stamps may be non-unique because Channel A',
                             'and B are different instruments.  An upgrade to',
                             'the pysat.Constellation object is required to',
                             'solve this issue. See pysat issue #614 for more',
                             'info.')))
    self.acknowledgements = mm_gold.ack_str
    self.references = mm_gold.ref_str

    return


# No cleaning, use standard warning function instead
clean = mm_nasa.clean_warn


# ----------------------------------------------------------------------------
# Instrument functions
#
# Use the pysat and CDAWeb methods

# Set the list_files routine
fname = ''.join(('gold_l2_{tag:s}_{{year:04d}}_{{day:03d}}_v{{version:02d}}',
                 '_r{{revision:02d}}_c{{cycle:02d}}.nc'))
supported_tags = {inst_id: {tag: fname.format(tag=tag) for tag in tags.keys()}
                  for inst_id in inst_ids.keys()}
list_files = functools.partial(ps_gen.list_files,
                               supported_tags=supported_tags)

# Set the download routine
download_tags = {'': {'nmax': 'GOLD_L2_NMAX'}}
download = functools.partial(cdw.cdas_download, supported_tags=download_tags)

# Set the list_remote_files routine
list_remote_files = functools.partial(cdw.cdas_list_remote_files,
                                      supported_tags=download_tags)


def load(fnames, tag='', inst_id=''):
    """Load GOLD NMAX data into `xarray.Dataset` and `pysat.Meta` objects.

    This routine is called as needed by pysat. It is not intended
    for direct user interaction.

    Parameters
    ----------
    fnames : array-like
        iterable of filename strings, full path, to data files to be loaded.
        This input is nominally provided by pysat itself.
    tag : str
        Tag name used to identify particular data set to be loaded.
        This input is nominally provided by pysat itself. (default='')
    inst_id : str
        Instrument ID used to identify particular data set to be loaded.
        This input is nominally provided by pysat itself. (default='')
    **kwargs : extra keywords
        Passthrough for additional keyword arguments specified when
        instantiating an Instrument object. These additional keywords
        are passed through to this routine by pysat.

    Returns
    -------
    data : xr.Dataset
        An xarray Dataset with data prepared for the pysat.Instrument
    meta : pysat.Meta
        Metadata formatted for a pysat.Instrument object.

    Note
    ----
    - Any additional keyword arguments passed to pysat.Instrument
      upon instantiation are passed along to this routine.
    - Using scan_start_time as time dimesion for pysat compatibility, renames
      ``nscans`` dimension as ``time``.

    Examples
    --------
    ::

        inst = pysat.Instrument('ses14', 'gold', tag='nmax')
        inst.load(2019, 1)

    """

    labels = {'units': ('Units', str), 'name': ('Long_Name', str),
              'notes': ('Var_Notes', str), 'desc': ('CatDesc', str),
              'plot': ('plot', str), 'axis': ('axis', str),
              'scale': ('scale', str),
              'min_val': ('Valid_Min', np.float64),
              'max_val': ('Valid_Max', np.float64),
              'fill_val': ('fill', np.float64)}

    # Generate custom meta translation table. When left unspecified the default
    # table handles the multiple values for fill. We must recreate that
    # functionality in our table. The targets for meta_translation should
    # map to values in `labels` above.
    meta_translation = {'FIELDNAM': 'plot', 'LABLAXIS': 'axis',
                        'ScaleTyp': 'scale', 'VALIDMIN': 'Valid_Min',
                        'Valid_Min': 'Valid_Min', 'VALIDMAX': 'Valid_Max',
                        'Valid_Max': 'Valid_Max', '_FillValue': 'fill',
                        'FillVal': 'fill', 'TIME_BASE': 'time_base'}

    data, meta = load_netcdf(fnames, pandas_format=pandas_format,
                             epoch_name='nscans', labels=labels,
                             meta_translation=meta_translation,
                             drop_meta_labels='FILLVAL')

    if tag == 'nmax':
        # Add time coordinate from scan_start_time
        data['time'] = [dt.datetime.strptime(str(val), "b'%Y-%m-%dT%H:%M:%SZ'")
                        for val in data['scan_start_time'].values]
<<<<<<< HEAD
        data = data.sortby('time')
        data = data.sortby('time')
=======
>>>>>>> 167f5214

        # Update coordinates with dimensional data
        data = data.assign_coords({'nlats': data['nlats'],
                                   'nlons': data['nlons'],
                                   'nmask': data['nmask'],
                                   'channel': data['channel'],
                                   'hemisphere': data['hemisphere']})
        meta['time'] = {meta.labels.notes: 'Converted from scan_start_time'}
        meta['nlats'] = {meta.labels.notes: 'Index for latitude values'}
        meta['nlons'] = {meta.labels.notes: 'Index for longitude values'}
        meta['nmask'] = {meta.labels.notes: 'Index for mask values'}

    return data, meta<|MERGE_RESOLUTION|>--- conflicted
+++ resolved
@@ -184,11 +184,7 @@
         # Add time coordinate from scan_start_time
         data['time'] = [dt.datetime.strptime(str(val), "b'%Y-%m-%dT%H:%M:%SZ'")
                         for val in data['scan_start_time'].values]
-<<<<<<< HEAD
         data = data.sortby('time')
-        data = data.sortby('time')
-=======
->>>>>>> 167f5214
 
         # Update coordinates with dimensional data
         data = data.assign_coords({'nlats': data['nlats'],
