--- conflicted
+++ resolved
@@ -34,10 +34,6 @@
 import datetime as dt
 import functools
 import numpy as np
-<<<<<<< HEAD
-import warnings
-=======
->>>>>>> a16f89ff
 
 from pysat.instruments.methods import general as ps_gen
 from pysat import logger
