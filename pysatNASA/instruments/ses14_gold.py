"""Module for the SES14 GOLD instrument.

Supports the Nmax data product from the Global Observations of the Limb and
Disk (GOLD) satellite.  Accesses data in netCDF format.

Properties
----------
platform
    'ses14'
name
    'gold'
tag
    'nmax'
    'tlimb'
    'tdisk'
    'o2den'

Warnings
--------
- The cleaning parameters for the instrument are still under development.
- Loading multiple days of data requires a bugfix in pysat 3.1.0 or higher.

Note
----
In roughly 0.3% of daily files, Channel A and Channel B scans begin at the same
time.  One microsecond is added to Channel B to ensure uniqueness in the xarray
index.  The nominal scan rate for each channel is every 30 minutes.

Examples
--------
::

    import datetime as dt
    import pysat
    nmax = pysat.Instrument(platform='ses14', name='gold', tag='nmax')
    nmax.download(dt.datetime(2020, 1, 1), dt.datetime(2020, 1, 31))
    nmax.load(2020, 1)

"""

import datetime as dt
import functools
import numpy as np
import xarray as xr

import pysat
from pysat.instruments.methods import general as ps_gen
from pysat.utils.io import load_netcdf

from pysatNASA.instruments.methods import cdaweb as cdw
from pysatNASA.instruments.methods import general as mm_nasa
from pysatNASA.instruments.methods import ses14 as mm_gold

# ----------------------------------------------------------------------------
# Instrument attributes

platform = 'ses14'
name = 'gold'
tags = {'nmax': 'Level 2 Nmax data for the GOLD instrument',
        'tlimb': 'Level 2 Tlimb data for the GOLD instrument',
        'tdisk': 'Level 2 Tdisk data for the GOLD instrument',
<<<<<<< HEAD
        'o2den': 'Level 2 O2den data for the GOLD instrument'}
inst_ids = {'': ['nmax', 'tlimb', 'tdisk', 'o2den']}
=======
        'o2den': 'Level 2 O2den data for the GOLD instrument',
        }
inst_ids = {'': ['nmax', 'tlimb', 'tdisk','o2den']}
>>>>>>> f5efc69d

pandas_format = False

# ----------------------------------------------------------------------------
# Instrument test attributes

<<<<<<< HEAD
_test_dates = {'': {tag: dt.datetime(2020, 1, 1) for tag in tags.keys()}}
=======
_test_dates = {'': {'nmax': dt.datetime(2020, 1, 1),
                    'tlimb': dt.datetime(2020, 1, 1),
                    'tdisk': dt.datetime(2020, 1, 1),
                    'o2den': dt.datetime(2020, 1, 1)}}
>>>>>>> f5efc69d

# ----------------------------------------------------------------------------
# Instrument methods

init = functools.partial(mm_nasa.init, module=mm_gold, name=name)

# No cleaning, use standard warning function instead
clean = mm_nasa.clean_warn

# ----------------------------------------------------------------------------
# Instrument functions
#
# Use the pysat and CDAWeb methods

# Set the list_files routine
fname = ''.join(('gold_l2_{tag:s}_{{year:04d}}_{{day:03d}}_v{{version:02d}}',
                 '_r{{revision:02d}}_c{{cycle:02d}}.nc'))
supported_tags = {inst_id: {tag: fname.format(tag=tag) for tag in tags.keys()}
                  for inst_id in inst_ids.keys()}
list_files = functools.partial(ps_gen.list_files,
                               supported_tags=supported_tags)

# Set download tags.  Note that tlimb uses the general implementation, while
# other tags use the cdasws implementation.
download_tags = {'': {'tlimb': {'remote_dir': ''.join(('/pub/data/gold/',
                                                       'level2/tlimb',
                                                       '/{year:4d}/')),
                                'fname': supported_tags['']['tlimb']},
                      'nmax': 'GOLD_L2_NMAX',
                      'o2den': 'GOLD_L2_O2DEN',
                      'tdisk': 'GOLD_L2_TDISK'}}


# Set the download routine
def download(date_array, tag='', inst_id='', data_path=None):
    """Download NASA GOLD data.

    This routine is intended to be used by pysat instrument modules supporting
    a particular NASA CDAWeb dataset.

    Parameters
    ----------
    date_array : array-like
        Array of datetimes to download data for. Provided by pysat.
    tag : str
        Data product tag (default='')
    inst_id : str
        Instrument ID (default='')
    data_path : str or NoneType
        Path to data directory.  If None is specified, the value previously
        set in Instrument.files.data_path is used.  (default=None)

    """

    if tag == 'tlimb':
        cdw.download(date_array, tag=tag, inst_id=inst_id,
                     supported_tags=download_tags, data_path=data_path)
    else:
        cdw.cdas_download(date_array, tag=tag, inst_id=inst_id,
                          supported_tags=download_tags, data_path=data_path)


# Set the list_remote_files routine
def list_remote_files(tag='', inst_id='', start=None, stop=None,
                      series_out=True):
    """Return a list of every file for chosen remote data.

    This routine is intended to be used by pysat instrument modules supporting
    a particular NASA CDAWeb dataset.

    Parameters
    ----------
    tag : str
        Data product tag (default='')
    inst_id : str
        Instrument ID (default='')
    start : dt.datetime or NoneType
        Starting time for file list. A None value will start with the first
        file found.
        (default=None)
    stop : dt.datetime or NoneType
        Ending time for the file list.  A None value will stop with the last
        file found.
        (default=None)
    supported_tags : dict
        dict of dicts. Keys are supported tag names for download. Value is
        a dict with 'remote_dir', 'fname'. Inteded to be
        pre-set with functools.partial then assigned to new instrument code.
        (default=None)
    series_out : bool
        boolean to determine output type. True for pandas series of file names,
        and False for a list of the full web address.
        (default=True)

    Returns
    -------
    file_list : list
        A list containing the verified available files

    """

    if tag == 'tlimb':
        file_list = cdw.list_remote_files(tag=tag, inst_id=inst_id,
                                          start=start, stop=stop,
                                          supported_tags=download_tags)
    else:
        file_list = cdw.cdas_list_remote_files(tag=tag, inst_id=inst_id,
                                               start=start, stop=stop,
                                               supported_tags=download_tags,
                                               series_out=series_out)
    return file_list


def load(fnames, tag='', inst_id=''):
    """Load GOLD NMAX data into `xarray.Dataset` and `pysat.Meta` objects.

    This routine is called as needed by pysat. It is not intended
    for direct user interaction.

    Parameters
    ----------
    fnames : array-like
        iterable of filename strings, full path, to data files to be loaded.
        This input is nominally provided by pysat itself.
    tag : str
        Tag name used to identify particular data set to be loaded.
        This input is nominally provided by pysat itself. (default='')
    inst_id : str
        Instrument ID used to identify particular data set to be loaded.
        This input is nominally provided by pysat itself. (default='')
    **kwargs : extra keywords
        Passthrough for additional keyword arguments specified when
        instantiating an Instrument object. These additional keywords
        are passed through to this routine by pysat.

    Returns
    -------
    data : xr.Dataset
        An xarray Dataset with data prepared for the pysat.Instrument
    meta : pysat.Meta
        Metadata formatted for a pysat.Instrument object.

    Note
    ----
    - Any additional keyword arguments passed to pysat.Instrument
      upon instantiation are passed along to this routine.
    - Using scan_start_time as time dimesion for pysat compatibility, renames
      ``nscans`` dimension as ``time``.

    Examples
    --------
    ::

        inst = pysat.Instrument('ses14', 'gold', tag='nmax')
        inst.load(2019, 1)

    """

    labels = {'units': ('Units', str), 'name': ('Long_Name', str),
              'notes': ('Var_Notes', str), 'desc': ('CatDesc', str),
              'plot': ('plot', str), 'axis': ('axis', str),
              'scale': ('scale', str),
              'min_val': ('Valid_Min', np.float64),
              'max_val': ('Valid_Max', np.float64),
              'fill_val': ('fill', np.float64)}

    # Generate custom meta translation table. When left unspecified the default
    # table handles the multiple values for fill. We must recreate that
    # functionality in our table. The targets for meta_translation should
    # map to values in `labels` above.
    meta_translation = {'FIELDNAM': 'plot', 'LABLAXIS': 'axis',
                        'ScaleTyp': 'scale', 'VALIDMIN': 'Valid_Min',
                        'Valid_Min': 'Valid_Min', 'VALIDMAX': 'Valid_Max',
                        'Valid_Max': 'Valid_Max', '_FillValue': 'fill',
                        'FillVal': 'fill', 'TIME_BASE': 'time_base'}

    if tag in ['nmax', 'tdisk', 'tlimb']:
        epoch_name = 'nscans'

    elif tag == 'o2den':
        epoch_name = 'nevents'

<<<<<<< HEAD
    try:
        data, meta = load_netcdf(fnames, pandas_format=pandas_format,
                                 epoch_name=epoch_name, labels=labels,
                                 meta_translation=meta_translation,
                                 combine_by_coords=False,
                                 drop_meta_labels='FILLVAL')
    except TypeError:
        pysat.logger.warn(' '.join(("Loading multiple days of data may error.",
                                    "Upgrade to pysat 3.1.0 or higher to",
                                    "resolve this issue.")))
        data, meta = load_netcdf(fnames, pandas_format=pandas_format,
                                 epoch_name=epoch_name, labels=labels,
                                 meta_translation=meta_translation,
                                 drop_meta_labels='FILLVAL')

    if tag in ['nmax', 'tdisk', 'tlimb']:
        # Add time coordinate from scan_start_time
=======
    data, meta = load_netcdf(fnames, pandas_format=pandas_format,
                             epoch_name=epoch_name, labels=labels,
                             meta_translation=meta_translation,
                             combine_by_coords=False,
                             drop_meta_labels='FILLVAL')

    if tag == ['nmax', 'tdisk', 'tlimb']:
        # Add time coordinate from scan_start_time.
>>>>>>> f5efc69d
        time = [dt.datetime.strptime(str(val), "b'%Y-%m-%dT%H:%M:%SZ'")
                for val in data['scan_start_time'].values]

        # Add a delta of 1 microsecond for channel B.
        delta_time = [1 if ch == b'CHB' else 0 for ch in data['channel'].values]
        data['time'] = [time[i] + dt.timedelta(microseconds=delta_time[i])
                        for i in range(0, len(time))]

        # Sort times to ensure monotonic increase.
        data = data.sortby('time')

        # Update coordinates with dimensional data
        data = data.assign_coords({'nlats': data['nlats'],
                                   'nlons': data['nlons'],
                                   'nmask': data['nmask'],
                                   'channel': data['channel'],
                                   'hemisphere': data['hemisphere']})
        meta['time'] = {meta.labels.notes: 'Converted from scan_start_time'}
        meta['nlats'] = {meta.labels.notes: 'Index for latitude values'}
        meta['nlons'] = {meta.labels.notes: 'Index for longitude values'}
        meta['nmask'] = {meta.labels.notes: 'Index for mask values'}

    elif tag == 'o2den':

        # Removing extra variables
        if len(data['zret'].dims) > 1:
            data['zret'] = data['zret'].isel(time=0)
            data['zdat'] = data['zdat'].isel(time=0)

        # Add time coordinate from utc_time
<<<<<<< HEAD
        data['time'] = [dt.datetime.strptime(str(val),
=======
        data['time'] = [dt.datetime.strptime(str(val), 
>>>>>>> f5efc69d
                        "b'%Y-%m-%dT%H:%M:%S.%fZ'")
                        for val in data['time_utc'].values]

        # Add retrieval altitude values and data tangent altitude values
        data = data.swap_dims({"nzret": "zret", "nzdat": "zdat"})

        # Update coordinates with dimensional data
        data = data.assign_coords({'zret': data['zret'],
                                   'zdat': data['zdat'],
                                   'n_wavelength': data['n_wavelength'],
                                   'channel': data['channel']})
        meta['time'] = {meta.labels.notes: 'Converted from time_utc'}
        meta['zret'] = {meta.labels.notes: ''.join(('Index for retrieval',
                                                    ' altitude values'))}
        meta['zdat'] = {meta.labels.notes: ''.join(('Index for data tangent',
<<<<<<< HEAD
                                                    ' altitude values'))}
=======
                                                     ' altitude values'))}
>>>>>>> f5efc69d

    return data, meta<|MERGE_RESOLUTION|>--- conflicted
+++ resolved
@@ -59,28 +59,15 @@
 tags = {'nmax': 'Level 2 Nmax data for the GOLD instrument',
         'tlimb': 'Level 2 Tlimb data for the GOLD instrument',
         'tdisk': 'Level 2 Tdisk data for the GOLD instrument',
-<<<<<<< HEAD
         'o2den': 'Level 2 O2den data for the GOLD instrument'}
 inst_ids = {'': ['nmax', 'tlimb', 'tdisk', 'o2den']}
-=======
-        'o2den': 'Level 2 O2den data for the GOLD instrument',
-        }
-inst_ids = {'': ['nmax', 'tlimb', 'tdisk','o2den']}
->>>>>>> f5efc69d
 
 pandas_format = False
 
 # ----------------------------------------------------------------------------
 # Instrument test attributes
 
-<<<<<<< HEAD
 _test_dates = {'': {tag: dt.datetime(2020, 1, 1) for tag in tags.keys()}}
-=======
-_test_dates = {'': {'nmax': dt.datetime(2020, 1, 1),
-                    'tlimb': dt.datetime(2020, 1, 1),
-                    'tdisk': dt.datetime(2020, 1, 1),
-                    'o2den': dt.datetime(2020, 1, 1)}}
->>>>>>> f5efc69d
 
 # ----------------------------------------------------------------------------
 # Instrument methods
@@ -263,7 +250,6 @@
     elif tag == 'o2den':
         epoch_name = 'nevents'
 
-<<<<<<< HEAD
     try:
         data, meta = load_netcdf(fnames, pandas_format=pandas_format,
                                  epoch_name=epoch_name, labels=labels,
@@ -281,16 +267,6 @@
 
     if tag in ['nmax', 'tdisk', 'tlimb']:
         # Add time coordinate from scan_start_time
-=======
-    data, meta = load_netcdf(fnames, pandas_format=pandas_format,
-                             epoch_name=epoch_name, labels=labels,
-                             meta_translation=meta_translation,
-                             combine_by_coords=False,
-                             drop_meta_labels='FILLVAL')
-
-    if tag == ['nmax', 'tdisk', 'tlimb']:
-        # Add time coordinate from scan_start_time.
->>>>>>> f5efc69d
         time = [dt.datetime.strptime(str(val), "b'%Y-%m-%dT%H:%M:%SZ'")
                 for val in data['scan_start_time'].values]
 
@@ -321,11 +297,7 @@
             data['zdat'] = data['zdat'].isel(time=0)
 
         # Add time coordinate from utc_time
-<<<<<<< HEAD
         data['time'] = [dt.datetime.strptime(str(val),
-=======
-        data['time'] = [dt.datetime.strptime(str(val), 
->>>>>>> f5efc69d
                         "b'%Y-%m-%dT%H:%M:%S.%fZ'")
                         for val in data['time_utc'].values]
 
@@ -341,10 +313,6 @@
         meta['zret'] = {meta.labels.notes: ''.join(('Index for retrieval',
                                                     ' altitude values'))}
         meta['zdat'] = {meta.labels.notes: ''.join(('Index for data tangent',
-<<<<<<< HEAD
                                                     ' altitude values'))}
-=======
-                                                     ' altitude values'))}
->>>>>>> f5efc69d
 
     return data, meta