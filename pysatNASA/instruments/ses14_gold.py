--- conflicted
+++ resolved
@@ -14,11 +14,8 @@
     'tlimb'
     'tdisk'
     'o2den'
-<<<<<<< HEAD
-=======
 inst_id
     None Supported
->>>>>>> d5cf79a2
 
 Warnings
 --------
@@ -71,12 +68,9 @@
 # Instrument test attributes
 
 _test_dates = {'': {tag: dt.datetime(2020, 1, 1) for tag in tags.keys()}}
-<<<<<<< HEAD
-=======
 _clean_warn = {inst_id: {tag: mm_nasa.clean_warnings
                          for tag in inst_ids[inst_id]}
                for inst_id in inst_ids.keys()}
->>>>>>> d5cf79a2
 
 # ----------------------------------------------------------------------------
 # Instrument methods
@@ -142,11 +136,7 @@
 # Set the list_remote_files routine
 def list_remote_files(tag='', inst_id='', start=None, stop=None,
                       series_out=True):
-<<<<<<< HEAD
-    """Return a list of every file for chosen remote data.
-=======
     """List every file for remote GOLD data.
->>>>>>> d5cf79a2
 
     This routine is intended to be used by pysat instrument modules supporting
     a particular NASA CDAWeb dataset.
