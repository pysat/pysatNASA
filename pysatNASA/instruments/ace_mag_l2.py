--- conflicted
+++ resolved
@@ -67,10 +67,6 @@
 # Use standard init routine
 init = functools.partial(mm_nasa.init, module=mm_ace, name=name)
 
-<<<<<<< HEAD
-# Use default clean
-clean = mm_nasa.clean
-=======
 
 def preprocess(self):
     """Adjust dimensionality of metadata."""
@@ -92,9 +88,8 @@
     return
 
 
-# Use default ace clean
-clean = mm_ace.clean
->>>>>>> 77fa1c1b
+# Use default clean
+clean = mm_nasa.clean
 
 # ----------------------------------------------------------------------------
 # Instrument functions
