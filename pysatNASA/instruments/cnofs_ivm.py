# -*- coding: utf-8 -*-
"""Supports the Ion Velocity Meter (IVM) onboard the Communication
and Navigation Outage Forecasting System (C/NOFS) satellite, part
of the Coupled Ion Netural Dynamics Investigation (CINDI). Downloads
data from the NASA Coordinated Data Analysis Web (CDAWeb) in CDF
format.

The IVM is composed of the Retarding Potential Analyzer (RPA) and
Drift Meter (DM). The RPA measures the energy of plasma along the
direction of satellite motion. By fitting these measurements
to a theoretical description of plasma the number density, plasma
composition, plasma temperature, and plasma motion may be determined.
The DM directly measures the arrival angle of plasma. Using the reported
motion of the satellite the angle is converted into ion motion along
two orthogonal directions, perpendicular to the satellite track.

References
----------
A brief discussion of the C/NOFS mission and instruments can be found at
de La Beaujardière, O., et al. (2004), C/NOFS: A mission to forecast
scintillations, J. Atmos. Sol. Terr. Phys., 66, 1573–1591,
doi:10.1016/j.jastp.2004.07.030.

Discussion of cleaning parameters for ion drifts can be found in:
Burrell, Angeline G., Equatorial topside magnetic field-aligned ion drifts
at solar minimum, The University of Texas at Dallas, ProQuest
Dissertations Publishing, 2012. 3507604.

Discussion of cleaning parameters for ion temperature can be found in:
Hairston, M. R., W. R. Coley, and R. A. Heelis (2010), Mapping the
duskside topside ionosphere with CINDI and DMSP, J. Geophys. Res.,115,
A08324, doi:10.1029/2009JA015051.


Properties
----------
platform
    'cnofs'
name
    'ivm'
tag
    None supported
inst_id
    None supported

Warnings
--------
- The sampling rate of the instrument changes on July 29th, 2010.
  The rate is attached to the instrument object as .sample_rate.

- The cleaning parameters for the instrument are still under development.

"""

import datetime as dt
import functools
import logging

import numpy as np

from pysat.instruments.methods import general as mm_gen
from pysatNASA.instruments.methods import cnofs as mm_cnofs
from pysatNASA.instruments.methods import cdaweb as cdw

logger = logging.getLogger(__name__)

# ----------------------------------------------------------------------------
# Instrument attributes

platform = 'cnofs'
name = 'ivm'
tags = {'': ''}
inst_ids = {'': ['']}

# ----------------------------------------------------------------------------
# Instrument test attributes

<<<<<<< HEAD
_test_dates = {'': {'': dt.datetime(2009, 1, 1)}}

# ----------------------------------------------------------------------------
# Instrument methods
=======
# support list files routine
# use the default CDAWeb method
fname = 'cnofs_cindi_ivm_500ms_{year:4d}{month:02d}{day:02d}_v{version:02d}.cdf'
supported_tags = {'': {'': fname}}
list_files = functools.partial(mm_gen.list_files,
                               supported_tags=supported_tags)

# support load routine
# use the default CDAWeb method
load = cdw.load

# support download routine
# use the default CDAWeb method
basic_tag = {'remote_dir': '/pub/data/cnofs/cindi/ivm_500ms_cdf/{year:4d}/',
             'fname': fname}
download_tags = {'': {'': basic_tag}}
download = functools.partial(cdw.download, supported_tags=download_tags)
# support listing files currently on CDAWeb
list_remote_files = functools.partial(cdw.list_remote_files,
                                      supported_tags=download_tags)
>>>>>>> 2a97e48c


def init(self):
    """Initializes the Instrument object with instrument specific values.

    Runs once upon instantiation.

    """
    logger.info(mm_cnofs.ackn_str)
    self.acknowledgements = mm_cnofs.ackn_str
    self.references = '\n'.join((mm_cnofs.refs['mission'],
                                 mm_cnofs.refs['ivm']))

    return


def default(self):
    """Apply C/NOFS IVM default attributes

    Note
    ----
    The sample rate for loaded data is attached at inst.sample_rate
    before any attached custom methods are executed.

    """

    self.sample_rate = 1.0 if self.date >= dt.datetime(2010, 7, 29) else 2.0
    return


def clean(self):
    """Routine to return C/NOFS IVM data cleaned to the specified level

    Note
    ----
    Supports 'clean', 'dusty', 'dirty'

    """

    # make sure all -999999 values are NaN
    self.data.replace(-999999., np.nan, inplace=True)

    # Set maximum flags
    if self.clean_level == 'clean':
        max_rpa_flag = 1
        max_dm_flag = 0
    elif self.clean_level == 'dusty':
        max_rpa_flag = 3
        max_dm_flag = 3
    else:
        max_rpa_flag = 4
        max_dm_flag = 6

    # First pass, keep good RPA fits
    idx, = np.where(self.data.RPAflag <= max_rpa_flag)
    self.data = self[idx, :]

    # Second pass, find bad drifts, replace with NaNs
    idx = (self.data.driftMeterflag > max_dm_flag)

    # Also exclude very large drifts and drifts where 100% O+
    if (self.clean_level == 'clean') | (self.clean_level == 'dusty'):
        if 'ionVelmeridional' in self.data.columns:
            # unrealistic velocities
            # This check should be performed at the RPA or IDM velocity level
            idx2 = (np.abs(self.data.ionVelmeridional) >= 10000.0)
            idx = (idx | idx2)

    if len(idx) > 0:
        drift_labels = ['ionVelmeridional', 'ionVelparallel', 'ionVelzonal',
                        'ionVelocityX', 'ionVelocityY', 'ionVelocityZ']
        for label in drift_labels:
            self[idx, label] = np.NaN

    # Check for bad RPA fits in dusty regime.
    # O+ concentration criteria from Burrell, 2012
    if self.clean_level == 'dusty' or self.clean_level == 'clean':
        # Low O+ concentrations for RPA Flag of 3 are suspect and high O+
        # fractions create a shallow fit region for the ram velocity
        nO = self.data.ion1fraction * self.data.Ni
        idx = (((self.data.RPAflag == 3) & (nO <= 3.0e4))
               | (self.data.ion1fraction >= 1.0))

        # Only remove data if RPA component of drift is greater than 1%
        unit_vecs = {'ionVelmeridional': 'meridionalunitvectorX',
                     'ionVelparallel': 'parallelunitvectorX',
                     'ionVelzonal': 'zonalunitvectorX'}
        for label in unit_vecs:
            idx0 = idx & (np.abs(self[unit_vecs[label]]) >= 0.01)
            self[idx0, label] = np.NaN

        # The RPA component of the ram velocity is always 100%
        self[idx, 'ionVelocityX'] = np.NaN

        # Check for bad temperature fits (O+ < 15%), replace with NaNs
        # Criteria from Hairston et al, 2010
        idx = self.data.ion1fraction < 0.15
        self[idx, 'ionTemperature'] = np.NaN

        # The ion fractions should always sum to one and never drop below zero
        ifracs = ['ion{:d}fraction'.format(i) for i in np.arange(1, 6)]
        ion_sum = np.sum([self[label] for label in ifracs], axis=0)
        ion_min = np.min([self[label] for label in ifracs], axis=0)
        idx = ((ion_sum != 1.0) | (ion_min < 0.0))
        for label in ifracs:
            self[idx, label] = np.NaN

    # basic quality check on drifts and don't let UTS go above 86400.
    idx, = np.where(self.data.time <= 86400.)
    self.data = self[idx, :]

    # make sure MLT is between 0 and 24
    idx, = np.where((self.data.mlt >= 0) & (self.data.mlt <= 24.))
    self.data = self[idx, :]
    return


# ----------------------------------------------------------------------------
# Instrument functions
#
# Use the default CDAWeb and pysat methods

# Set the list_files routine
fname = 'cnofs_cindi_ivm_500ms_{year:4d}{month:02d}{day:02d}_v01.cdf'
list_tags = {'': {'': fname}}
list_files = functools.partial(mm_gen.list_files, supported_tags=list_tags)

# Set the load routine
load = cdw.load

# Set the download routine
basic_tag = {'dir': '/pub/data/cnofs/cindi/ivm_500ms_cdf',
             'remote_fname': '{year:4d}/' + fname,
             'local_fname': fname}
download_tags = {'': {'': basic_tag}}
download = functools.partial(cdw.download, supported_tags=download_tags)

# Set the list_remote_files routine
list_remote_files = functools.partial(cdw.list_remote_files,
                                      supported_tags=download_tags)<|MERGE_RESOLUTION|>--- conflicted
+++ resolved
@@ -75,33 +75,10 @@
 # ----------------------------------------------------------------------------
 # Instrument test attributes
 
-<<<<<<< HEAD
 _test_dates = {'': {'': dt.datetime(2009, 1, 1)}}
 
 # ----------------------------------------------------------------------------
 # Instrument methods
-=======
-# support list files routine
-# use the default CDAWeb method
-fname = 'cnofs_cindi_ivm_500ms_{year:4d}{month:02d}{day:02d}_v{version:02d}.cdf'
-supported_tags = {'': {'': fname}}
-list_files = functools.partial(mm_gen.list_files,
-                               supported_tags=supported_tags)
-
-# support load routine
-# use the default CDAWeb method
-load = cdw.load
-
-# support download routine
-# use the default CDAWeb method
-basic_tag = {'remote_dir': '/pub/data/cnofs/cindi/ivm_500ms_cdf/{year:4d}/',
-             'fname': fname}
-download_tags = {'': {'': basic_tag}}
-download = functools.partial(cdw.download, supported_tags=download_tags)
-# support listing files currently on CDAWeb
-list_remote_files = functools.partial(cdw.list_remote_files,
-                                      supported_tags=download_tags)
->>>>>>> 2a97e48c
 
 
 def init(self):
@@ -225,17 +202,17 @@
 # Use the default CDAWeb and pysat methods
 
 # Set the list_files routine
-fname = 'cnofs_cindi_ivm_500ms_{year:4d}{month:02d}{day:02d}_v01.cdf'
-list_tags = {'': {'': fname}}
-list_files = functools.partial(mm_gen.list_files, supported_tags=list_tags)
+fname = 'cnofs_cindi_ivm_500ms_{year:4d}{month:02d}{day:02d}_v{version:02d}.cdf'
+supported_tags = {'': {'': fname}}
+list_files = functools.partial(mm_gen.list_files,
+                               supported_tags=supported_tags)
 
 # Set the load routine
 load = cdw.load
 
 # Set the download routine
-basic_tag = {'dir': '/pub/data/cnofs/cindi/ivm_500ms_cdf',
-             'remote_fname': '{year:4d}/' + fname,
-             'local_fname': fname}
+basic_tag = {'remote_dir': '/pub/data/cnofs/cindi/ivm_500ms_cdf/{year:4d}/',
+             'fname': fname}
 download_tags = {'': {'': basic_tag}}
 download = functools.partial(cdw.download, supported_tags=download_tags)
 
