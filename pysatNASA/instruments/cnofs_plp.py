--- conflicted
+++ resolved
@@ -105,10 +105,6 @@
 
     for key in self.data.columns:
         if key != 'Epoch':
-<<<<<<< HEAD
-            idx, = np.where(inst[key] == inst.meta[key, inst.fill_label][0])
-            inst[idx, key] = np.nan
-=======
             idx, = np.where(self[key] == self.meta[key, self.fill_label])
             self[idx, key] = np.nan
     return
@@ -137,5 +133,4 @@
 
 # Set the list_remote_files routine
 list_remote_files = functools.partial(cdw.list_remote_files,
-                                      supported_tags=download_tags)
->>>>>>> 42ebc26a
+                                      supported_tags=download_tags)