# -*- coding: utf-8 -*-
"""Supports the Planar Langmuir Probe (PLP) onboard the Communication
and Navigation Outage Forecasting System (C/NOFS) satellite. Downloads
data from the NASA Coordinated Data Analysis Web (CDAWeb).

Description from CDAWeb:

The Planar Langmuir Probe on C/NOFS is a suite of 2 current measuring sensors
mounted on the ram facing surface of the spacecraft.  The primary sensor is an
Ion Trap (conceptually similar to RPAs flown on many other spacecraft) capable
of measuring ion densities as low as 1 cm-3 with a 12 bit log electrometer.
The secondary senor is a swept bias planar Langmuir probe (Surface Probe)
capable of measuring Ne, Te, and spacecraft potential.

The ion number density is the one second average of the ion density sampled at
either 32, 256, 512, or 1024 Hz (depending on the mode).

The ion density standard deviation is the standard deviation of the samples
used to produce the one second average number density.

DeltaN/N is the detrened ion number density 1 second standard deviation divided
by the mean 1 sec density.

The electron density, electron temperature, and spacecraft potential are all
derived from a least squares fit to the current-bias curve from the Surface
Probe.

The data is PRELIMINARY, and as such, is intended for BROWSE PURPOSES ONLY.

References
----------
A brief discussion of the C/NOFS mission and instruments can be found at
de La Beaujardière, O., et al. (2004), C/NOFS: A mission to forecast
scintillations, J. Atmos. Sol. Terr. Phys., 66, 1573–1591,
doi:10.1016/j.jastp.2004.07.030.

Properties
----------
platform
    'cnofs'
name
    'plp'
tag
    None supported
inst_id
    None supported


Warnings
--------
- The data are PRELIMINARY, and as such, are intended for BROWSE PURPOSES ONLY.
- Currently no cleaning routine.
- Module not written by PLP team.

"""

import datetime as dt
import functools
import logging
import numpy as np

from pysat.instruments.methods import general as mm_gen
from pysatNASA.instruments.methods import cnofs as mm_cnofs
from pysatNASA.instruments.methods import cdaweb as cdw

logger = logging.getLogger(__name__)

# ----------------------------------------------------------------------------
# Instrument attributes

platform = 'cnofs'
name = 'plp'
tags = {'': ''}
inst_ids = {'': ['']}

# ----------------------------------------------------------------------------
# Instrument test attributes

<<<<<<< HEAD
_test_dates = {'': {'': dt.datetime(2009, 1, 1)}}

# ----------------------------------------------------------------------------
# Instrument methods
=======
# support list files routine
# use the default CDAWeb method
fname = ''.join(('cnofs_plp_plasma_1sec_{year:04d}{month:02d}{day:02d}',
                 '_v{version:02d}.cdf'))
supported_tags = {'': {'': fname}}
list_files = functools.partial(mm_gen.list_files,
                               supported_tags=supported_tags)
# support load routine
# use the default CDAWeb method
load = cdw.load

# support download routine
# use the default CDAWeb method
basic_tag = {'remote_dir': '/pub/data/cnofs/plp/plasma_1sec/{year:4d}/',
             'fname': fname}
download_tags = {'': {'': basic_tag}}
download = functools.partial(cdw.download, supported_tags=download_tags)
# support listing files currently on CDAWeb
list_remote_files = functools.partial(cdw.list_remote_files,
                                      supported_tags=download_tags)
>>>>>>> 2a97e48c


def init(self):
    """Initializes the Instrument object with instrument specific values.

    Runs once upon instantiation.

    """
    logger.info(mm_cnofs.ackn_str)
    self.acknowledgements = mm_cnofs.ackn_str
    self.references = '\n'.join((mm_cnofs.refs['mission'],
                                 mm_cnofs.refs['plp']))

    return


def clean(self):
    """Routine to return C/NOFS PLP data cleaned to the specified level

    Note
    ----
    Basic cleaning to find valid Epoch values

    """

    for key in self.data.columns:
        if key != 'Epoch':
            idx, = np.where(self[key] == self.meta[key, self.fill_label])
            self[idx, key] = np.nan
    return


# ----------------------------------------------------------------------------
# Instrument functions
#
# Use the default CDAWeb and pysat methods

# Set the list_files routine
fname = 'cnofs_plp_plasma_1sec_{year:04d}{month:02d}{day:02d}_v01.cdf'
list_tags = {'': {'': fname}}
list_files = functools.partial(mm_gen.list_files, supported_tags=list_tags)

# Set the load routine
load = cdw.load

# Set the download routine
basic_tag = {'dir': '/pub/data/cnofs/plp/plasma_1sec',
             'remote_fname': '{year:4d}/' + fname,
             'local_fname': fname}
download_tags = {'': {'': basic_tag}}
download = functools.partial(cdw.download, supported_tags=download_tags)

# Set the list_remote_files routine
list_remote_files = functools.partial(cdw.list_remote_files,
                                      supported_tags=download_tags)<|MERGE_RESOLUTION|>--- conflicted
+++ resolved
@@ -76,33 +76,10 @@
 # ----------------------------------------------------------------------------
 # Instrument test attributes
 
-<<<<<<< HEAD
 _test_dates = {'': {'': dt.datetime(2009, 1, 1)}}
 
 # ----------------------------------------------------------------------------
 # Instrument methods
-=======
-# support list files routine
-# use the default CDAWeb method
-fname = ''.join(('cnofs_plp_plasma_1sec_{year:04d}{month:02d}{day:02d}',
-                 '_v{version:02d}.cdf'))
-supported_tags = {'': {'': fname}}
-list_files = functools.partial(mm_gen.list_files,
-                               supported_tags=supported_tags)
-# support load routine
-# use the default CDAWeb method
-load = cdw.load
-
-# support download routine
-# use the default CDAWeb method
-basic_tag = {'remote_dir': '/pub/data/cnofs/plp/plasma_1sec/{year:4d}/',
-             'fname': fname}
-download_tags = {'': {'': basic_tag}}
-download = functools.partial(cdw.download, supported_tags=download_tags)
-# support listing files currently on CDAWeb
-list_remote_files = functools.partial(cdw.list_remote_files,
-                                      supported_tags=download_tags)
->>>>>>> 2a97e48c
 
 
 def init(self):
@@ -141,17 +118,18 @@
 # Use the default CDAWeb and pysat methods
 
 # Set the list_files routine
-fname = 'cnofs_plp_plasma_1sec_{year:04d}{month:02d}{day:02d}_v01.cdf'
-list_tags = {'': {'': fname}}
-list_files = functools.partial(mm_gen.list_files, supported_tags=list_tags)
+fname = ''.join(('cnofs_plp_plasma_1sec_{year:04d}{month:02d}{day:02d}',
+                 '_v{version:02d}.cdf'))
+supported_tags = {'': {'': fname}}
+list_files = functools.partial(mm_gen.list_files,
+                               supported_tags=supported_tags)
 
 # Set the load routine
 load = cdw.load
 
 # Set the download routine
-basic_tag = {'dir': '/pub/data/cnofs/plp/plasma_1sec',
-             'remote_fname': '{year:4d}/' + fname,
-             'local_fname': fname}
+basic_tag = {'remote_dir': '/pub/data/cnofs/plp/plasma_1sec/{year:4d}/',
+             'fname': fname}
 download_tags = {'': {'': basic_tag}}
 download = functools.partial(cdw.download, supported_tags=download_tags)
 
