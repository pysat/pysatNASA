--- conflicted
+++ resolved
@@ -60,88 +60,8 @@
     return dtimes
 
 
-<<<<<<< HEAD
-def expand_coords(data_list, mdata, dims_equal=False):
-    """Ensure that dimensions do not vary from file to file.
-
-    Parameters
-    ----------
-    data_list : list-like
-        List of xr.Dataset objects with the same dimensions and variables
-    mdata : pysat.Meta
-        Metadata for the data in `data_list`
-    dims_equal : bool
-        Assert that all xr.Dataset objects have the same dimensions if True
-        (default=False)
-
-    Returns
-    -------
-    out_list : list-like
-        List of xr.Dataset objects with the same dimensions and variables,
-        now with dimensions that all have the same values and data padded
-        when needed.
-
-    """
-    # Get a list of all the dimensions
-    if dims_equal:
-        dims = list(data_list[0].dims.keys()) if len(data_list) > 0 else []
-    else:
-        dims = list()
-        for sdata in data_list:
-            if len(dims) == 0:
-                dims = list(sdata.dims.keys())
-            else:
-                for dim in list(sdata.dims.keys()):
-                    if dim not in dims:
-                        dims.append(dim)
-
-    # After loading all the data, determine which dimensions may need to be
-    # expanded, as they could differ in dimensions from file to file
-    combo_dims = {dim: max([sdata.dims[dim] for sdata in data_list
-                            if dim in sdata.dims]) for dim in dims}
-
-    # Expand the data so that all dimensions are the same shape
-    out_list = list()
-    for i, sdata in enumerate(data_list):
-        # Determine which dimensions need to be updated
-        fix_dims = [dim for dim in sdata.dims.keys()
-                    if sdata.dims[dim] < combo_dims[dim]]
-
-        new_data = {}
-        update_new = False
-        for dvar in sdata.data_vars.keys():
-            # See if any dimensions need to be updated
-            update_dims = list(set(sdata[dvar].dims) & set(fix_dims))
-
-            # Save the old data as is, or pad it to have the right dims
-            if len(update_dims) > 0:
-                update_new = True
-                new_shape = list(sdata[dvar].values.shape)
-                old_slice = [slice(0, ns) for ns in new_shape]
-
-                for dim in update_dims:
-                    idim = list(sdata[dvar].dims).index(dim)
-                    new_shape[idim] = combo_dims[dim]
-
-                # Set the new data for output
-                new_dat = np.full(shape=new_shape, fill_value=mdata[
-                    dvar, mdata.labels.fill_val])
-                new_dat[tuple(old_slice)] = sdata[dvar].values
-                new_data[dvar] = (sdata[dvar].dims, new_dat)
-            else:
-                new_data[dvar] = sdata[dvar]
-
-        # Get the updated dataset
-        out_list.append(xr.Dataset(new_data) if update_new else sdata)
-
-    return out_list
-
-
 def load_edr_aurora(fnames, tag='', inst_id='', pandas_format=False,
                     strict_dim_check=True):
-=======
-def load_edr_aurora(fnames, tag='', inst_id='', pandas_format=False):
->>>>>>> 621f8023
     """Load JHU APL EDR Aurora data and meta data.
 
     Parameters
