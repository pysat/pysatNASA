# -*- coding: utf-8 -*-
"""Provides default routines for NASA CDAWeb instruments into pysat.

Note
----
Adding new CDAWeb datasets should only require mininal user intervention.

"""

import cdflib
import datetime as dt
import os
import pandas as pds
import requests
import warnings
import xarray as xr

from bs4 import BeautifulSoup

import pysat
from pysat.instruments.methods import general
from pysat import logger
from pysat.utils import files as futils
from pysat.utils import io
from pysatNASA.instruments.methods import CDF as libCDF

try:
    import pysatCDF
    auto_CDF = pysatCDF.CDF
except ImportError:
    auto_CDF = libCDF


def load(fnames, tag='', inst_id='', file_cadence=dt.timedelta(days=1),
         flatten_twod=True, pandas_format=True, epoch_name='Epoch',
         meta_processor=None, meta_translation=None, drop_meta_labels=None,
         use_cdflib=None):
    """Load NASA CDAWeb CDF files.

    Parameters
    ----------
    fnames : pandas.Series
        Series of filenames
    tag : str
        Data product tag (default='')
    inst_id : str
        Instrument ID (default='')
    file_cadence : dt.timedelta or pds.DateOffset
        pysat assumes a daily file cadence, but some instrument data files
        contain longer periods of time.  This parameter allows the specification
        of regular file cadences greater than or equal to a day (e.g., weekly,
        monthly, or yearly). (default=dt.timedelta(days=1))
    flatted_twod : bool
        Flattens 2D data into different columns of root DataFrame rather
        than produce a Series of DataFrames. (default=True)
    pandas_format : bool
        Flag specifying if data is stored in a pandas DataFrame (True) or
        xarray Dataset (False). (default=True)
    epoch_name : str or NoneType
        Data key for epoch variable.  The epoch variable is expected to be an
        array of integer or float values denoting time elapsed from an origin
        specified by `epoch_origin` with units specified by `epoch_unit`. This
        epoch variable will be converted to a `DatetimeIndex` for consistency
        across pysat instruments.  (default='Epoch')
    meta_processor : function or NoneType
        If not None, a dict containing all of the loaded metadata will be
        passed to `meta_processor` which should return a filtered version
        of the input dict. The returned dict is loaded into a pysat.Meta
        instance and returned as `meta`. (default=None)
    meta_translation : dict or NoneType
        Translation table used to map metadata labels in the file to
        those used by the returned `meta`. Keys are labels from file
        and values are labels in `meta`. Redundant file labels may be
        mapped to a single pysat label. If None, will use
        `default_from_netcdf_translation_table`. This feature
        is maintained for compatibility. To disable all translation,
        input an empty dict. (default={})
    drop_meta_labels : list or NoneType
        List of variable metadata labels that should be dropped. Applied
        to metadata as loaded from the file. (default=None)
    use_cdflib : bool or NoneType
        If True, force use of cdflib for loading. If False, prevent use of
        cdflib for loading. If None, will use pysatCDF if available with
        cdflib as fallback. Only appropriate for `pandas_format=True`.
        (default=None)

    Returns
    -------
    data : pandas.DataFrame
        Object containing satellite data
    meta : pysat.Meta
        Object containing metadata such as column names and units

    Note
    ----
    This routine is intended to be used by pysat instrument modules supporting
    a particular NASA CDAWeb dataset

    """

    if pandas_format:
        data, meta = load_pandas(fnames, tag=tag, inst_id=inst_id,
                                 file_cadence=file_cadence,
                                 flatten_twod=flatten_twod,
                                 use_cdflib=use_cdflib)
    else:
        if not use_cdflib:
            estr = 'The `use_cdflib` option is not currently enabled for xarray'
            warnings.warn(estr)

        data, meta = load_xarray(fnames, tag=tag, inst_id=inst_id,
                                 epoch_name=epoch_name,
                                 meta_processor=meta_processor,
                                 meta_translation=meta_translation,
                                 drop_meta_labels=drop_meta_labels)
    return data, meta


def load_pandas(fnames, tag='', inst_id='', file_cadence=dt.timedelta(days=1),
                flatten_twod=True, use_cdflib=None):
    """Load NASA CDAWeb CDF files into a pandas DataFrame.

    Parameters
    ----------
    fnames : pandas.Series
        Series of filenames
    tag : str
        Data product tag (default='')
    inst_id : str
        Instrument ID (default='')
    file_cadence : dt.timedelta or pds.DateOffset
        pysat assumes a daily file cadence, but some instrument data files
        contain longer periods of time.  This parameter allows the specification
        of regular file cadences greater than or equal to a day (e.g., weekly,
        monthly, or yearly). (default=dt.timedelta(days=1))
    flatted_twod : bool
        Flattens 2D data into different columns of root DataFrame rather
        than produce a Series of DataFrames. (default=True)
    use_cdflib : bool or NoneType
        If True, force use of cdflib for loading. If False, prevent use of
        cdflib for loading. If None, will use pysatCDF if available with
        cdflib as fallback. (default=None)

    Returns
    -------
    data : pandas.DataFrame
        Object containing satellite data
    meta : pysat.Meta
        Object containing metadata such as column names and units

    Note
    ----
    This routine is intended to be used by pysat instrument modules supporting
    a particular NASA CDAWeb dataset.

    Examples
    --------
    ::

        # within the new instrument module, at the top level define
        # a new variable named load, and set it equal to this load method
        # code below taken from cnofs_ivm.py.

        # support load routine
        # use the default CDAWeb method
        load = cdw.load

    """

    # Load data from any files provided
    if len(fnames) <= 0:
        return pds.DataFrame(None), None
    else:
        if use_cdflib is not None:
            if use_cdflib:
                # Using cdflib wrapper to load the CDF and format data and
                # metadata for pysat using some assumptions.
                CDF = libCDF
            else:
                # Using pysatCDF to load the CDF and format data and
                # metadata for pysat using some assumptions.
                CDF = pysatCDF.CDF
        else:
            CDF = auto_CDF

        ldata = []
        for lfname in fnames:
            if not general.is_daily_file_cadence(file_cadence):
                # Parse out date from filename
                fname = lfname[0:-11]
                date = dt.datetime.strptime(lfname[-10:], '%Y-%m-%d')

                with CDF(fname) as cdf:
                    # Convert data to pysat format. Depending upon
                    # your needs the resulting pandas DataFrame may need
                    # modification.
                    try:
                        tdata, meta = cdf.to_pysat(flatten_twod=flatten_twod)

                        # Select data from multi-day down to daily
                        date2 = date + dt.timedelta(days=1)
                        date2 -= dt.timedelta(microseconds=1)
                        tdata = tdata.loc[date:date2, :]
                        ldata.append(tdata)
                    except ValueError as verr:
                        logger.warn("unable to load {:}: {:}".format(fname,
                                                                     str(verr)))
            else:
                # Basic data return
                with CDF(lfname) as cdf:
                    try:
                        temp_data, meta = cdf.to_pysat(
                            flatten_twod=flatten_twod)
                        ldata.append(temp_data)
                    except ValueError as verr:
                        logger.warn("unable to load {:}: {:}".format(lfname,
                                                                     str(verr)))

        # Combine individual files together
        if len(ldata) > 0:
            data = pds.concat(ldata)

        return data, meta


def load_xarray(fnames, tag='', inst_id='',
                labels={'units': ('units', str), 'name': ('long_name', str),
                        'notes': ('notes', str), 'desc': ('desc', str),
                        'plot': ('plot_label', str), 'axis': ('axis', str),
                        'scale': ('scale', str),
                        'min_val': ('value_min', float),
                        'max_val': ('value_max', float),
                        'fill_val': ('fill', float)},
                epoch_name='Epoch', meta_processor=None,
                meta_translation=None, drop_meta_labels=None):
    """Load NASA CDAWeb CDF files into an xarray Dataset.

    Parameters
    ----------
    fnames : pandas.Series
        Series of filenames
    tag : str
        Data product tag (default='')
    inst_id : str
        Instrument ID (default='')
    labels : dict
        Dict where keys are the label attribute names and the values are tuples
        that have the label values and value types in that order.
        (default={'units': ('units', str), 'name': ('long_name', str),
        'notes': ('notes', str), 'desc': ('desc', str),
        'min_val': ('value_min', np.float64),
        'max_val': ('value_max', np.float64),
        'fill_val': ('fill', np.float64)})
    epoch_name : str
        Data key for epoch variable.  The epoch variable is expected to be an
        array of integer or float values denoting time elapsed from an origin
        specified by `epoch_origin` with units specified by `epoch_unit`. This
        epoch variable will be converted to a `DatetimeIndex` for consistency
        across pysat instruments.  (default='Epoch')
    meta_processor : function or NoneType
        If not None, a dict containing all of the loaded metadata will be
        passed to `meta_processor` which should return a filtered version
        of the input dict. The returned dict is loaded into a pysat.Meta
        instance and returned as `meta`. (default=None)
    meta_translation : dict or NoneType
        Translation table used to map metadata labels in the file to
        those used by the returned `meta`. Keys are labels from file
        and values are labels in `meta`. Redundant file labels may be
        mapped to a single pysat label. If None, will use
        `default_from_netcdf_translation_table`. This feature
        is maintained for compatibility. To disable all translation,
        input an empty dict. (default=None)
    drop_meta_labels : list or NoneType
        List of variable metadata labels that should be dropped. Applied
        to metadata as loaded from the file. (default=None)

    Returns
    -------
    data : xarray.Dataset
        Class holding file data
    meta : pysat.Meta
        Object containing metadata such as column names and units

    Note
    ----
    This routine is intended to be used by pysat instrument modules supporting
    a particular NASA CDAWeb dataset

    Examples
    --------
    ::

        # Within the new instrument module, at the top level define
        # a new variable named load, and set it equal to this load method.
        # Code below taken from cnofs_ivm.py.

        # support load routine
        # use the default CDAWeb method
        load = functools.partial(cdw.load, pandas_format=False)

    """

    # Load data from any files provided
    if len(fnames) <= 0:
        return xr.Dataset()
    else:
        # Using cdflib wrapper to load the CDF and format data and
        # metadata for pysat using some assumptions. Depending upon your needs
        # the resulting pandas DataFrame may need modification.
        ldata = []
        for lfname in fnames:
            temp_data = cdflib.cdf_to_xarray(lfname, to_datetime=True)
            ldata.append(temp_data)

        # Combine individual files together
        if len(ldata) > 0:
            data = xr.combine_by_coords(ldata)

    all_vars = io.xarray_all_vars(data)

    # Convert output epoch name to 'time' for pysat consistency
    if epoch_name != 'time':
        if 'time' not in all_vars:
            if epoch_name in data.dims:
                data = data.rename({epoch_name: 'time'})
            elif epoch_name in all_vars:
                data = data.rename({epoch_name: 'time'})
                wstr = ''.join(['Epoch label: "', epoch_name, '"',
                                ' is not a dimension.'])
                pysat.logger.warning(wstr)
            else:
                estr = ''.join(['Epoch label: "', epoch_name, '"',
                                ' not found in loaded data, ',
                                repr(all_vars)])
                raise ValueError(estr)

        epoch_name = 'time'

    all_vars = io.xarray_all_vars(data)

    meta = pysat.Meta(labels=labels)

    full_mdict = {}

    if meta_translation is None:
        # Assign default translation using `meta`
        meta_translation = {}

    # Drop metadata labels initialization
    if drop_meta_labels is None:
        drop_meta_labels = []
    else:
        drop_meta_labels = pysat.utils.listify(drop_meta_labels)

    for key in all_vars:
        meta_dict = {}
        for nc_key in data[key].attrs.keys():
            meta_dict[nc_key] = data[key].attrs[nc_key]
        full_mdict[key] = meta_dict
        data[key].attrs = {}

    for data_attr in data.attrs.keys():
        setattr(meta.header, data_attr, getattr(data, data_attr))

    # Process the metadata. First, drop labels as requested.
    for var in full_mdict:
        for label in drop_meta_labels:
            if label in full_mdict[var]:
                full_mdict[var].pop(label)

    # Second, remove some items pysat added for netcdf compatibility
    filt_mdict = io.remove_netcdf4_standards_from_meta(full_mdict, epoch_name,
                                                       meta.labels)

    # Translate labels from file to pysat compatible labels using
    # `meta_translation`
    filt_mdict = io.apply_table_translation_from_file(meta_translation,
                                                      filt_mdict)

    # Next, allow processing by developers so they can deal with
    # issues with specific files
    if meta_processor is not None:
        filt_mdict = meta_processor(filt_mdict)

    # Meta cannot take array data, if present save it as seperate meta data
    # labels
    filt_mdict = io.meta_array_expander(filt_mdict)

    # Assign filtered metadata to pysat.Meta instance
    for key in filt_mdict:
        meta[key] = filt_mdict[key]

    # Remove attributes from the data object
    data.attrs = {}

    return data, meta


def download(date_array, tag='', inst_id='', supported_tags=None,
             remote_url='https://cdaweb.gsfc.nasa.gov', data_path=None):
    """Download NASA CDAWeb data.

    This routine is intended to be used by pysat instrument modules supporting
    a particular NASA CDAWeb dataset.

    Parameters
    ----------
    date_array : array-like
        Array of datetimes to download data for. Provided by pysat.
    tag : str
        Data product tag (default='')
    inst_id : str
        Instrument ID (default='')
    supported_tags : dict
        dict of dicts. Keys are supported tag names for download. Value is
        a dict with 'remote_dir', 'fname'. Inteded to be pre-set with
        functools.partial then assigned to new instrument code.
        (default=None)
    remote_url : str
        Remote site to download data from
        (default='https://cdaweb.gsfc.nasa.gov')
    data_path : str or NoneType
        Path to data directory.  If None is specified, the value previously
        set in Instrument.files.data_path is used.  (default=None)

    Examples
    --------
    ::

        # Download support added to cnofs_vefi.py using code below
        fn = 'cnofs_vefi_bfield_1sec_{year:4d}{month:02d}{day:02d}_v05.cdf'
        dc_b_tag = {'remote_dir': ''.join(('/pub/data/cnofs/vefi/bfield_1sec',
                                            '/{year:4d}/')),
                    'fname': fn}
        supported_tags = {'dc_b': dc_b_tag}

        download = functools.partial(nasa_cdaweb.download,
                                     supported_tags=supported_tags)

    """

    try:
        inst_dict = supported_tags[inst_id][tag]
    except KeyError:
        raise ValueError('inst_id / tag combo unknown.')

    # Naming scheme for files on the CDAWeb server
    remote_dir = inst_dict['remote_dir']

    # Get list of files from server
    remote_files = list_remote_files(tag=tag, inst_id=inst_id,
                                     remote_url=remote_url,
                                     supported_tags=supported_tags,
                                     start=date_array[0],
                                     stop=date_array[-1])

    # Download only requested files that exist remotely
    for date, fname in remote_files.items():
        # Format files for specific dates and download location
        # Year and day found in remote_dir: day is assumed to be day of year
        if 'day' in remote_dir and 'month' not in remote_dir:
            doy = date.timetuple().tm_yday
            formatted_remote_dir = remote_dir.format(year=date.year,
                                                     day=doy,
                                                     hour=date.hour,
                                                     min=date.minute,
                                                     sec=date.second)
        else:
            formatted_remote_dir = remote_dir.format(year=date.year,
                                                     month=date.month,
                                                     day=date.day,
                                                     hour=date.hour,
                                                     min=date.minute,
                                                     sec=date.second)
        remote_path = '/'.join((remote_url.strip('/'),
                                formatted_remote_dir.strip('/'),
                                fname))

        saved_local_fname = os.path.join(data_path, fname)

        # Perform download
        logger.info(' '.join(('Attempting to download file for',
                              date.strftime('%d %B %Y'))))
        try:
            with requests.get(remote_path) as req:
                if req.status_code != 404:
                    with open(saved_local_fname, 'wb') as open_f:
                        open_f.write(req.content)
                    logger.info('Successfully downloaded {:}.'.format(
                        saved_local_fname))
                else:
                    logger.info(' '.join(('File not available for',
                                          date.strftime('%d %B %Y'))))
        except requests.exceptions.RequestException as exception:
            logger.info(' '.join((str(exception), '- File not available for',
                                  date.strftime('%d %B %Y'))))
    return


def list_remote_files(tag='', inst_id='', start=None, stop=None,
                      remote_url='https://cdaweb.gsfc.nasa.gov',
                      supported_tags=None, two_digit_year_break=None,
                      delimiter=None):
    """Return a Pandas Series of every file for chosen remote data.

    This routine is intended to be used by pysat instrument modules supporting
    a particular NASA CDAWeb dataset.

    Parameters
    ----------
    tag : str
        Data product tag (default='')
    inst_id : str
        Instrument ID (default='')
    start : dt.datetime or NoneType
        Starting time for file list. A None value will start with the first
        file found.
        (default=None)
    stop : dt.datetime or NoneType
        Ending time for the file list.  A None value will stop with the last
        file found.
        (default=None)
    remote_url : str
        Remote site to download data from
        (default='https://cdaweb.gsfc.nasa.gov')
    supported_tags : dict
        dict of dicts. Keys are supported tag names for download. Value is
        a dict with 'remote_dir', 'fname'. Inteded to be
        pre-set with functools.partial then assigned to new instrument code.
        (default=None)
    two_digit_year_break : int or NoneType
        If filenames only store two digits for the year, then
        '1900' will be added for years >= two_digit_year_break
        and '2000' will be added for years < two_digit_year_break.
        (default=None)
    delimiter : str or NoneType
        If filename is delimited, then provide delimiter alone e.g. '_'
        (default=None)

    Returns
    -------
    pysat.Files.from_os : (pysat._files.Files)
        A class containing the verified available files

    Examples
    --------
    ::

        fname = 'cnofs_vefi_bfield_1sec_{year:04d}{month:02d}{day:02d}_v05.cdf'
        supported_tags = {'dc_b': fname}
        list_remote_files = \
            functools.partial(nasa_cdaweb.list_remote_files,
                              supported_tags=supported_tags)

        fname = 'cnofs_cindi_ivm_500ms_{year:4d}{month:02d}{day:02d}_v01.cdf'
        supported_tags = {'': fname}
        list_remote_files = \
            functools.partial(cdw.list_remote_files,
                              supported_tags=supported_tags)

    """

    try:
        inst_dict = supported_tags[inst_id][tag]
    except KeyError:
        raise ValueError('inst_id / tag combo unknown.')

    # Naming scheme for files on the CDAWeb server
    format_str = '/'.join((inst_dict['remote_dir'].strip('/'),
                           inst_dict['fname']))

    # Break string format into path and filename
    dir_split = os.path.split(format_str)

    # Parse the path to find the number of levels to search
    format_dir = dir_split[0]
    search_dir = futils.construct_searchstring_from_format(format_dir)
    n_layers = len(search_dir['keys'])

    # Only keep file portion of format
    format_str = dir_split[-1]
    # Generate list of targets to identify files
    search_dict = futils.construct_searchstring_from_format(format_str)
    targets = [x.strip('?') for x in search_dict['string_blocks'] if len(x) > 0]

    # Remove any additional '?' characters that the user may have supplied
    new_targets = []
    for target in targets:
        tstrs = target.split('?')
        for tstr in tstrs:
            if tstr != '':
                new_targets.append(tstr)
    targets = new_targets

    remote_dirs = []
    for level in range(n_layers + 1):
        remote_dirs.append([])
    remote_dirs[0] = ['']

    # Build a list of files using each filename target as a goal
    full_files = []

    if start is None and stop is None:
        # Use the topmost directory without variables
        url_list = ['/'.join((remote_url,
                              search_dir['string_blocks'][0]))]
    elif start is not None:
        stop = dt.datetime.now() if (stop is None) else stop

        if 'year' in search_dir['keys']:
<<<<<<< HEAD
            # Year, month found: assume monthly cadence of directory format
=======
            url_list = []
>>>>>>> 3b7c0247
            if 'month' in search_dir['keys']:
                search_times = pds.date_range(start,
                                              stop + pds.DateOffset(months=1),
                                              freq='M')
<<<<<<< HEAD
            # Year, day found: assume daily cadence of directory format
            elif 'day' in search_dir['keys']:
                search_times = pds.date_range(start,
                                              stop + pds.DateOffset(days=1),
                                              freq='D')
            # Year found alone: assume yearly cadence of directory format
            else:
                search_times = pds.date_range(start,
                                              stop + pds.DateOffset(years=1),
                                              freq='Y')

            url_list = []
            for time in search_times:
                if 'month' in search_dir['keys']:
                    subdir = format_dir.format(year=time.year, month=time.month)
                elif 'day' in search_dir['keys']:
                    subdir = format_dir.format(year=time.year,
                                               day=time.timetuple().tm_yday)
                else:
                    subdir = format_dir.format(year=time.year)
                url_list.append('/'.join((remote_url, subdir)))
=======
                for time in search_times:
                    subdir = format_dir.format(year=time.year, month=time.month)
                    url_list.append('/'.join((remote_url, subdir)))
            else:
                if 'day' in search_dir['keys']:
                    search_times = pds.date_range(start, stop
                                                  + pds.DateOffset(days=1),
                                                  freq='D')
                else:
                    search_times = pds.date_range(start, stop
                                                  + pds.DateOffset(years=1),
                                                  freq='Y')
                for time in search_times:
                    doy = int(time.strftime('%j'))
                    subdir = format_dir.format(year=time.year, day=doy)
                    url_list.append('/'.join((remote_url, subdir)))
>>>>>>> 3b7c0247
    try:
        for top_url in url_list:
            for level in range(n_layers + 1):
                for directory in remote_dirs[level]:
                    temp_url = '/'.join((top_url.strip('/'), directory))
                    soup = BeautifulSoup(requests.get(temp_url).content,
                                         "lxml")
                    links = soup.find_all('a', href=True)
                    for link in links:
                        # If there is room to go down, look for directories
                        if link['href'].count('/') == 1:
                            remote_dirs[level + 1].append(link['href'])
                        else:
                            # If at the endpoint, add matching files to list
                            add_file = True
                            for target in targets:
                                if link['href'].count(target) == 0:
                                    add_file = False
                            if add_file:
                                full_files.append(link['href'])
    except requests.exceptions.ConnectionError as merr:
        raise type(merr)(' '.join((str(merr), 'pysat -> Request potentially',
                                   'exceeds the server limit. Please try',
                                   'again using a smaller data range.')))

    # Parse remote filenames to get date information
    if delimiter is None:
        stored = futils.parse_fixed_width_filenames(full_files, format_str)
    else:
        stored = futils.parse_delimited_filenames(full_files, format_str,
                                                  delimiter)
    # Process the parsed filenames and return a properly formatted Series
    stored_list = futils.process_parsed_filenames(stored, two_digit_year_break)

    # Downselect to user-specified dates, if needed
    if start is not None:
        mask = (stored_list.index >= start)
        if stop is not None:
            stop_point = (stop + pds.DateOffset(days=1))
            mask = mask & (stored_list.index < stop_point)
        stored_list = stored_list[mask]

    return stored_list<|MERGE_RESOLUTION|>--- conflicted
+++ resolved
@@ -608,38 +608,11 @@
         stop = dt.datetime.now() if (stop is None) else stop
 
         if 'year' in search_dir['keys']:
-<<<<<<< HEAD
-            # Year, month found: assume monthly cadence of directory format
-=======
             url_list = []
->>>>>>> 3b7c0247
             if 'month' in search_dir['keys']:
                 search_times = pds.date_range(start,
                                               stop + pds.DateOffset(months=1),
                                               freq='M')
-<<<<<<< HEAD
-            # Year, day found: assume daily cadence of directory format
-            elif 'day' in search_dir['keys']:
-                search_times = pds.date_range(start,
-                                              stop + pds.DateOffset(days=1),
-                                              freq='D')
-            # Year found alone: assume yearly cadence of directory format
-            else:
-                search_times = pds.date_range(start,
-                                              stop + pds.DateOffset(years=1),
-                                              freq='Y')
-
-            url_list = []
-            for time in search_times:
-                if 'month' in search_dir['keys']:
-                    subdir = format_dir.format(year=time.year, month=time.month)
-                elif 'day' in search_dir['keys']:
-                    subdir = format_dir.format(year=time.year,
-                                               day=time.timetuple().tm_yday)
-                else:
-                    subdir = format_dir.format(year=time.year)
-                url_list.append('/'.join((remote_url, subdir)))
-=======
                 for time in search_times:
                     subdir = format_dir.format(year=time.year, month=time.month)
                     url_list.append('/'.join((remote_url, subdir)))
@@ -656,7 +629,6 @@
                     doy = int(time.strftime('%j'))
                     subdir = format_dir.format(year=time.year, day=doy)
                     url_list.append('/'.join((remote_url, subdir)))
->>>>>>> 3b7c0247
     try:
         for top_url in url_list:
             for level in range(n_layers + 1):
