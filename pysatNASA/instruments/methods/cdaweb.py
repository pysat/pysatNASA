# -*- coding: utf-8 -*-
"""Provides default routines for integrating NASA CDAWeb instruments into
pysat. Adding new CDAWeb datasets should only require mininal user
intervention.

"""

import datetime as dt
import logging
import os
import sys
import re
import requests
import numpy as np
import cdflib

from bs4 import BeautifulSoup
import pandas as pds

import pysat
from pysat.utils import files as futils

logger = logging.getLogger(__name__)


def convert_ndimensional(data, index=None, columns=None):
    """converts high-dimensional data to a Dataframe"""
    if columns is None:
        columns = [range(i) for i in data.shape[1:]]
        columns = pds.MultiIndex.from_product(columns)

    return pds.DataFrame(data.T.reshape(data.shape[0], -1),
                         columns=columns, index=index)


class CDF():
    """cdflib wrapper for loading time series data

    Loading routines borrow heavily from pyspedas's cdf_to_tplot function
    """

    def __init__(self, filename,
                 varformat='*',  # regular expressions
                 var_types=['data', 'support_data'],
                 center_measurement=False,
                 raise_errors=False,
                 regnames=None,
                 datetime=True,
                 **kwargs):
        self._raise_errors = raise_errors
        self._filename = filename
        self._varformat = varformat
        self._var_types = var_types
        self._datetime = datetime
        self._var_types = var_types
        self._center_measurement = center_measurement

        # registration names map from file params to kamodo-compatible names
        if regnames is None:
            regnames = {}
        self._regnames = regnames

        self._cdf_file = cdflib.CDF(self._filename)
        self._cdf_info = self._cdf_file.cdf_info()
        self.data = {}  # python-in-Heliophysics Community data standard
        self.meta = {}  # python-in-Heliophysics Community metadata standard
        self._dependencies = {}

        self._variable_names = self._cdf_info['rVariables'] +\
            self._cdf_info['zVariables']

        self.load_variables()

    def __enter__(self):
        return self

    def __exit__(self, type, value, tb):
        pass

    def get_dependency(self, x_axis_var):
        """Retrieves variable dependency unique to filename"""
        return self._dependencies.get(self._filename + x_axis_var)

    def set_dependency(self, x_axis_var, x_axis_data):
        """Sets variable dependency unique to filename"""
        self._dependencies[self._filename + x_axis_var] = x_axis_data

    def set_epoch(self, x_axis_var):
        """Stores epoch dependency"""

        data_type_description \
            = self._cdf_file.varinq(x_axis_var)['Data_Type_Description']

        center_measurement = self._center_measurement
        cdf_file = self._cdf_file
        if self.get_dependency(x_axis_var) is None:
            delta_plus_var = 0.0
            delta_minus_var = 0.0
            delta_time = 0.0

            xdata = cdf_file.varget(x_axis_var)
            epoch_var_atts = cdf_file.varattsget(x_axis_var)

            # check for DELTA_PLUS_VAR/DELTA_MINUS_VAR attributes
            if center_measurement:
                if 'DELTA_PLUS_VAR' in epoch_var_atts:
                    delta_plus_var = cdf_file.varget(
                        epoch_var_atts['DELTA_PLUS_VAR'])
                    delta_plus_var_att = cdf_file.varattsget(
                        epoch_var_atts['DELTA_PLUS_VAR'])

                    # check if a conversion to seconds is required
                    if 'SI_CONVERSION' in delta_plus_var_att:
                        si_conv = delta_plus_var_att['SI_CONVERSION']
                        delta_plus_var = delta_plus_var.astype(float) \
                            * np.float(si_conv.split('>')[0])
                    elif 'SI_CONV' in delta_plus_var_att:
                        si_conv = delta_plus_var_att['SI_CONV']
                        delta_plus_var = delta_plus_var.astype(float) \
                            * np.float(si_conv.split('>')[0])

                if 'DELTA_MINUS_VAR' in epoch_var_atts:
                    delta_minus_var = cdf_file.varget(
                        epoch_var_atts['DELTA_MINUS_VAR'])
                    delta_minus_var_att = cdf_file.varattsget(
                        epoch_var_atts['DELTA_MINUS_VAR'])

                    # check if a conversion to seconds is required
                    if 'SI_CONVERSION' in delta_minus_var_att:
                        si_conv = delta_minus_var_att['SI_CONVERSION']
                        delta_minus_var = \
                            delta_minus_var.astype(float) \
                            * np.float(si_conv.split('>')[0])
                    elif 'SI_CONV' in delta_minus_var_att:
                        si_conv = delta_minus_var_att['SI_CONV']
                        delta_minus_var = \
                            delta_minus_var.astype(float) \
                            * np.float(si_conv.split('>')[0])

                # sometimes these are specified as arrays
                if isinstance(delta_plus_var, np.ndarray) \
                        and isinstance(delta_minus_var, np.ndarray):
                    delta_time = (delta_plus_var
                                  - delta_minus_var) / 2.0
                else:  # and sometimes constants
                    if delta_plus_var != 0.0 or delta_minus_var != 0.0:
                        delta_time = (delta_plus_var
                                      - delta_minus_var) / 2.0

        if self.get_dependency(x_axis_var) is None:
            if ('CDF_TIME' in data_type_description) or \
                    ('CDF_EPOCH' in data_type_description):
                xdata = cdflib.cdfepoch.unixtime(xdata)
                xdata = np.array(xdata) + delta_time
                if self._datetime:
                    xdata = pds.to_datetime(xdata, unit='s')
                self.set_dependency(x_axis_var, xdata)

    def get_index(self, variable_name):
        var_atts = self._cdf_file.varattsget(variable_name)

        if "DEPEND_TIME" in var_atts:
            x_axis_var = var_atts["DEPEND_TIME"]
            self.set_epoch(x_axis_var)
        elif "DEPEND_0" in var_atts:
            x_axis_var = var_atts["DEPEND_0"]
            self.set_epoch(x_axis_var)

        dependencies = []
        for suffix in ['TIME'] + list('0123'):
            dependency = "DEPEND_{}".format(suffix)
            dependency_name = var_atts.get(dependency)
            if dependency_name is not None:
                dependency_data = self.get_dependency(dependency_name)
                if dependency_data is None:
                    dependency_data = self._cdf_file.varget(dependency_name)
                    # get first unique row
                    dependency_data = pds.DataFrame(dependency_data)
                    dependency_data = dependency_data.drop_duplicates()
                    self.set_dependency(dependency_name,
                                        dependency_data.values[0])
                dependencies.append(dependency_data)

        index_ = None
        if len(dependencies) == 0:
            pass
        elif len(dependencies) == 1:
            index_ = dependencies[0]
        else:
            index_ = pds.MultiIndex.from_product(dependencies)

        return index_

    def load_variables(self):
        """loads cdf variables based on varformat

        """
        varformat = self._varformat
        if varformat is None:
            varformat = ".*"

        varformat = varformat.replace("*", ".*")
        var_regex = re.compile(varformat)

        for variable_name in self._variable_names:
            if not re.match(var_regex, variable_name):
                # skip this variable
                continue
            var_atts = self._cdf_file.varattsget(variable_name, to_np=True)
            for k in var_atts:
                var_atts[k] = var_atts[k]  # [0]

            if 'VAR_TYPE' not in var_atts:
                # print('skipping {} (no VAR_TYPE)'.format(variable_name))
                continue

            if var_atts['VAR_TYPE'] not in self._var_types:
                # print('skipping {} ({})'.format(variable_name,
                #                                 var_atts['VAR_TYPE']))
                continue

            var_properties = self._cdf_file.varinq(variable_name)

            try:
                ydata = self._cdf_file.varget(variable_name)
            except (TypeError):
                # print('skipping {} (TypeError)'.format(variable_name))
                continue

            if ydata is None:
                # print('skipping {} (empty)'.format(variable_name))
                continue

            if "FILLVAL" in var_atts:
                if (var_properties['Data_Type_Description'] == 'CDF_FLOAT'
                    or var_properties['Data_Type_Description']
                    == 'CDF_REAL4'
                    or var_properties['Data_Type_Description']
                    == 'CDF_DOUBLE'
                    or var_properties['Data_Type_Description']
                        == 'CDF_REAL8'):

                    if ydata[ydata == var_atts["FILLVAL"]].size != 0:
                        ydata[ydata == var_atts["FILLVAL"]] = np.nan

            index = self.get_index(variable_name)

            try:
                if isinstance(index, pds.MultiIndex):
                    self.data[variable_name] = pds.DataFrame(ydata.ravel(),
                                                             index=index)
                else:
                    if len(ydata.shape) == 1:
                        self.data[variable_name] = pds.Series(ydata,
                                                              index=index)
                    elif len(ydata.shape) == 2:
                        self.data[variable_name] = pds.DataFrame(ydata,
                                                                 index=index)
                    elif len(ydata.shape) > 2:
                        tmp_var = convert_ndimensional(ydata, index=index)
                        self.data[variable_name] = tmp_var
                    else:
                        raise NotImplementedError('Cannot handle {} with shape'
                                                  ' {}'.format(variable_name,
                                                               ydata.shape))
            except (ValueError, NotImplementedError):
                self.data[variable_name] = {'ydata': ydata, 'index': index}
                if self._raise_errors:
                    raise

            self.meta[variable_name] = var_atts

    def to_pysat(self, flatten_twod=True, units_label='UNITS',
                 name_label='long_name', fill_label='FILLVAL',
                 plot_label='FieldNam', min_label='ValidMin',
                 max_label='ValidMax', notes_label='Var_Notes',
                 desc_label='CatDesc', axis_label='LablAxis'):
        """
        Exports loaded CDF data into data, meta for pysat module

        Notes
        -----
        The *_labels should be set to the values in the file, if present.
        Note that once the meta object returned from this function is attached
        to a pysat.Instrument object then the *_labels on the Instrument
        are assigned to the newly attached Meta object.

        The pysat Meta object will use data with labels that match the patterns
        in *_labels even if the case does not match.

        Parameters
        ----------
        flatten_twod : bool (True)
            If True, then two dimensional data is flattened across
            columns. Name mangling is used to group data, first column
            is 'name', last column is 'name_end'. In between numbers are
            appended 'name_1', 'name_2', etc. All data for a given 2D array
            may be accessed via, data.ix[:,'item':'item_end']
            If False, then 2D data is stored as a series of DataFrames,
            indexed by Epoch. data.ix[0, 'item']
        units_label : str
            Identifier within metadata for units. Defults to CDAWab standard.
        name_label : str
            Identifier within metadata for variable name.
            Defults to 'long_name' not normally present within CDAWeb files.
            If not, will use values from the variable name in the file.
        fill_label : str
            Identifier within metadata for Fill Values.
            Defults to CDAWab standard.
        plot_label : str
            Identifier within metadata for variable name used when plotting.
            Defults to CDAWab standard.
        min_label : str
            Identifier within metadata for minimim variable value.
            Defults to CDAWab standard.
        max_label : str
            Identifier within metadata for maximum variable value.
            Defults to CDAWab standard.
        notes_label : str
            Identifier within metadata for notes. Defults to CDAWab standard.
        desc_label : str
            Identifier within metadata for a variable description.
            Defults to CDAWab standard.
        axis_label : str
            Identifier within metadata for axis name used when plotting.
            Defults to CDAWab standard.


        Returns
        -------
        pandas.DataFrame, pysat.Meta
            Data and Metadata suitable for attachment to a pysat.Instrument
            object.

        """
        # create pysat.Meta object using data above
        # and utilizing the attribute labels provided by the user
        meta = pysat.Meta(pds.DataFrame.from_dict(self.meta, orient='index'),
                          units_label=units_label, name_label=name_label,
                          fill_label=fill_label, plot_label=plot_label,
                          min_label=min_label, max_label=max_label,
                          notes_label=notes_label, desc_label=desc_label,
                          axis_label=axis_label)

        cdata = self.data.copy()
        lower_names = [name.lower() for name in meta.keys()]
        for name, true_name in zip(lower_names, meta.keys()):
            if name == 'epoch':
                meta.data.rename(index={true_name: 'epoch'}, inplace=True)
                epoch = cdata.pop(true_name)
                cdata['Epoch'] = epoch

        data = dict()
        for varname, df in cdata.items():
            if varname not in ('Epoch', 'DATE'):
                if type(df) == pds.Series:
                    data[varname] = df

        data = pds.DataFrame(data)

        return data, meta


def load(fnames, tag=None, inst_id=None,
         fake_daily_files_from_monthly=False,
         flatten_twod=True):
    """Load NASA CDAWeb CDF files.

    This routine is intended to be used by pysat instrument modules supporting
    a particular NASA CDAWeb dataset.

    Parameters
    ------------
    fnames : pandas.Series
        Series of filenames
    tag : str or NoneType
        tag or None (default=None)
    inst_id : str or NoneType
        satellite id or None (default=None)
    fake_daily_files_from_monthly : bool
        Some CDAWeb instrument data files are stored by month, interfering
        with pysat's functionality of loading by day. This flag, when true,
        parses of daily dates to monthly files that were added internally
        by the list_files routine, when flagged. These dates are
        used here to provide data by day.
    flatted_twod : bool
        Flattens 2D data into different columns of root DataFrame rather
        than produce a Series of DataFrames

    Returns
    ---------
    data : pandas.DataFrame
        Object containing satellite data
    meta : pysat.Meta
        Object containing metadata such as column names and units

    Examples
    --------
    ::

        # within the new instrument module, at the top level define
        # a new variable named load, and set it equal to this load method
        # code below taken from cnofs_ivm.py.

        # support load routine
        # use the default CDAWeb method
        load = cdw.load


    """

    if len(fnames) <= 0:
        return pds.DataFrame(None), None
    else:
        # going to use pysatCDF to load the CDF and format
        # data and metadata for pysat using some assumptions.
        # Depending upon your needs the resulting pandas DataFrame may
        # need modification
<<<<<<< HEAD
        # currently only loads one file, which handles more situations via
        # pysat than you may initially think

        if fake_daily_files_from_monthly:
            # parse out date from filename
            fname = fnames[0][0:-11]
            date = dt.datetime.strptime(fnames[0][-10:], '%Y-%m-%d')
            with CDF(fname) as cdf:
                # convert data to pysat format
                data, meta = cdf.to_pysat(flatten_twod=flatten_twod)
                # select data from monthly
                data = data.loc[date:date + pds.DateOffset(days=1)
                                - pds.DateOffset(microseconds=1), :]
                return data, meta
        else:
            # basic data return
            with CDF(fnames[0]) as cdf:
                return cdf.to_pysat(flatten_twod=flatten_twod)
=======
        ldata = []
        for lfname in fnames:
            if fake_daily_files_from_monthly:
                # parse out date from filename
                fname = lfname[0:-11]
                # get date from rest of filename
                date = dt.datetime.strptime(lfname[-10:], '%Y-%m-%d')
                with pysatCDF.CDF(fname) as cdf:
                    # convert data to pysat format
                    data, meta = cdf.to_pysat(flatten_twod=flatten_twod)
                    # select data from monthly down to daily
                    data = data.loc[date:date + pds.DateOffset(days=1)
                                    - pds.DateOffset(microseconds=1), :]
                    ldata.append(data)
            else:
                # basic data return
                with pysatCDF.CDF(lfname) as cdf:
                    temp_data, meta = cdf.to_pysat(flatten_twod=flatten_twod)
                    ldata.append(temp_data)
        # combine individual files together
        data = pds.concat(ldata)
        return data, meta
>>>>>>> e080a43b


def download(supported_tags, date_array, tag, inst_id,
             remote_site='https://cdaweb.gsfc.nasa.gov',
             data_path=None, user=None, password=None,
             fake_daily_files_from_monthly=False,
             multi_file_day=False):
    """Routine to download NASA CDAWeb CDF data.

    This routine is intended to be used by pysat instrument modules supporting
    a particular NASA CDAWeb dataset.

    Parameters
    -----------
    supported_tags : dict
        dict of dicts. Keys are supported tag names for download. Value is
        a dict with 'dir', 'remote_fname', 'local_fname'. Inteded to be
        pre-set with functools.partial then assigned to new instrument code.
    date_array : array_like
        Array of datetimes to download data for. Provided by pysat.
    tag : str or NoneType
        tag or None (default=None)
    inst_id : (str or NoneType)
        satellite id or None (default=None)
    remote_site : string or NoneType
        Remote site to download data from
        (default='https://cdaweb.gsfc.nasa.gov')
    data_path : string or NoneType
        Path to data directory.  If None is specified, the value previously
        set in Instrument.files.data_path is used.  (default=None)
    user : string or NoneType
        Username to be passed along to resource with relevant data.
        (default=None)
    password : string or NoneType
        User password to be passed along to resource with relevant data.
        (default=None)
    fake_daily_files_from_monthly : bool
        Some CDAWeb instrument data files are stored by month. This flag,
        when true, accomodates this reality with user feedback on a monthly
        time frame.

    Examples
    --------
    ::

        # download support added to cnofs_vefi.py using code below
        rn = '{year:4d}/cnofs_vefi_bfield_1sec_{year:4d}{month:02d}{day:02d}'+
            '_v05.cdf'
        ln = 'cnofs_vefi_bfield_1sec_{year:4d}{month:02d}{day:02d}_v05.cdf'
        dc_b_tag = {'dir':'/pub/data/cnofs/vefi/bfield_1sec',
                    'remote_fname': rn,
                    'local_fname': ln}
        supported_tags = {'dc_b': dc_b_tag}

        download = functools.partial(nasa_cdaweb.download,
                                     supported_tags=supported_tags)

    """

    try:
        inst_dict = supported_tags[inst_id][tag]
    except KeyError:
        raise ValueError('inst_id / tag combo unknown.')

    # path to relevant file on CDAWeb
    remote_url = remote_site + inst_dict['dir']

    # naming scheme for files on the CDAWeb server
    remote_fname = inst_dict['remote_fname']

    # naming scheme for local files, should be closely related
    # to CDAWeb scheme, though directory structures may be reduced
    # if desired
    local_fname = inst_dict['local_fname']

    if not multi_file_day:
        # Get list of files from server
        remote_files = list_remote_files(tag=tag, inst_id=inst_id,
                                         remote_site=remote_site,
                                         supported_tags=supported_tags,
                                         start=date_array[0],
                                         stop=date_array[-1])
        # Find only requested files that exist remotely
        date_array = pds.DatetimeIndex(list(set(remote_files.index)
                                            & set(date_array))).sort_values()

    for date in date_array:
        # format files for specific dates and download location
        formatted_remote_fname = remote_fname.format(year=date.year,
                                                     month=date.month,
                                                     day=date.day,
                                                     hour=date.hour,
                                                     min=date.minute,
                                                     sec=date.second)
        formatted_local_fname = local_fname.format(year=date.year,
                                                   month=date.month,
                                                   day=date.day,
                                                   hour=date.hour,
                                                   min=date.minute,
                                                   sec=date.second)
        saved_local_fname = os.path.join(data_path, formatted_local_fname)

        # perform download
        if not multi_file_day:
            # standard download
            try:
                logger.info(' '.join(('Attempting to download file for',
                                      date.strftime('%d %B %Y'))))
                sys.stdout.flush()
                remote_path = '/'.join((remote_url.strip('/'),
                                        formatted_remote_fname))
                req = requests.get(remote_path)
                if req.status_code != 404:
                    open(saved_local_fname, 'wb').write(req.content)
                    logger.info('Finished.')
                else:
                    logger.info(' '.join(('File not available for',
                                          date.strftime('%d %B %Y'))))
            except requests.exceptions.RequestException as exception:
                logger.info(' '.join((exception, '- File not available for',
                                      date.strftime('%d %B %Y'))))

        else:
            try:
                logger.info(' '.join(('Attempting to download files for',
                                      date.strftime('%d %B %Y'))))
                sys.stdout.flush()
                remote_files = list_remote_files(tag=tag, inst_id=inst_id,
                                                 remote_site=remote_site,
                                                 supported_tags=supported_tags,
                                                 start=date,
                                                 stop=date)

                # Get the files
                i = 0
                n = len(remote_files.values)
                for remote_file in remote_files.values:
                    remote_dir = os.path.split(formatted_remote_fname)[0]
                    remote_file_path = '/'.join((remote_url.strip('/'),
                                                 remote_dir.strip('/'),
                                                 remote_file))
                    saved_local_fname = os.path.join(data_path, remote_file)
                    req = requests.get(remote_file_path)
                    if req.status_code != 404:
                        open(saved_local_fname, 'wb').write(req.content)
                        i += 1
                    else:
                        logger.info(' '.join(('File not available for',
                                              date.strftime('%d %B %Y'))))
                logger.info('Downloaded {i:} of {n:} files.'.format(i=i, n=n))
            except requests.exceptions.RequestException as exception:
                logger.info(' '.join((exception, '- Files not available for',
                                      date.strftime('%d %B %Y'))))


def list_remote_files(tag, inst_id,
                      remote_site='https://cdaweb.gsfc.nasa.gov',
                      supported_tags=None,
                      user=None, password=None,
                      fake_daily_files_from_monthly=False,
                      two_digit_year_break=None, delimiter=None,
                      start=None, stop=None):
    """Return a Pandas Series of every file for chosen remote data.

    This routine is intended to be used by pysat instrument modules supporting
    a particular NASA CDAWeb dataset.

    Parameters
    -----------
    tag : string or NoneType
        Denotes type of file to load.  Accepted types are <tag strings>.
        (default=None)
    inst_id : string or NoneType
        Specifies the satellite ID for a constellation.
        (default=None)
    remote_site : string or NoneType
        Remote site to download data from
        (default='https://cdaweb.gsfc.nasa.gov')
    supported_tags : dict
        dict of dicts. Keys are supported tag names for download. Value is
        a dict with 'dir', 'remote_fname', 'local_fname'. Inteded to be
        pre-set with functools.partial then assigned to new instrument code.
    user : string or NoneType
        Username to be passed along to resource with relevant data.
        (default=None)
    password : string or NoneType
        User password to be passed along to resource with relevant data.
        (default=None)
    fake_daily_files_from_monthly : bool
        Some CDAWeb instrument data files are stored by month. This flag,
        when true, accomodates this reality with user feedback on a monthly
        time frame.
        (default=False)
    two_digit_year_break : int or NoneType
        If filenames only store two digits for the year, then
        '1900' will be added for years >= two_digit_year_break
        and '2000' will be added for years < two_digit_year_break.
        (default=None)
    delimiter : string or NoneType
        If filename is delimited, then provide delimiter alone e.g. '_'
        (default=None)
    start : dt.datetime or NoneType
        Starting time for file list. A None value will start with the first
        file found.
        (default=None)
    stop : dt.datetime or NoneType
        Ending time for the file list.  A None value will stop with the last
        file found.
        (default=None)

    Returns
    --------
    pysat.Files.from_os : (pysat._files.Files)
        A class containing the verified available files

    Examples
    --------
    ::

        fname = 'cnofs_vefi_bfield_1sec_{year:04d}{month:02d}{day:02d}_v05.cdf'
        supported_tags = {'dc_b': fname}
        list_remote_files = \
            functools.partial(nasa_cdaweb.list_remote_files,
                              supported_tags=supported_tags)

        fname = 'cnofs_cindi_ivm_500ms_{year:4d}{month:02d}{day:02d}_v01.cdf'
        supported_tags = {'': fname}
        list_remote_files = \
            functools.partial(cdw.list_remote_files,
                              supported_tags=supported_tags)

    """

    if tag is None:
        tag = ''
    if inst_id is None:
        inst_id = ''
    try:
        inst_dict = supported_tags[inst_id][tag]
    except KeyError:
        raise ValueError('inst_id / tag combo unknown.')

    # path to relevant file on CDAWeb
    remote_url = remote_site + inst_dict['dir']

    # naming scheme for files on the CDAWeb server
    format_str = inst_dict['remote_fname']

    # Break string format into path and filename
    dir_split = os.path.split(format_str)

    # Parse the path to find the number of levels to search
    format_dir = dir_split[0]
    search_dir = futils.construct_searchstring_from_format(format_dir)
    n_layers = len(search_dir['keys'])

    # only keep file portion of format
    format_str = dir_split[-1]
    # Generate list of targets to identify files
    search_dict = futils.construct_searchstring_from_format(format_str)
    targets = [x.strip('?') for x in search_dict['string_blocks'] if len(x) > 0]

    remote_dirs = []
    for level in range(n_layers + 1):
        remote_dirs.append([])
    remote_dirs[0] = ['']

    # Build a list of files using each filename target as a goal
    full_files = []

    if start is None and stop is None:
        url_list = [remote_url]
    elif start is not None:
        stop = dt.datetime.now() if (stop is None) else stop

        if 'year' in search_dir['keys']:
            if 'month' in search_dir['keys']:
                search_times = pds.date_range(start,
                                              stop + pds.DateOffset(months=1),
                                              freq='M')
            else:
                search_times = pds.date_range(start,
                                              stop + pds.DateOffset(years=1),
                                              freq='Y')
            url_list = []
            for time in search_times:
                subdir = format_dir.format(year=time.year, month=time.month)
                url_list.append('/'.join((remote_url, subdir)))
    try:
        for top_url in url_list:
            for level in range(n_layers + 1):
                for directory in remote_dirs[level]:
                    temp_url = '/'.join((top_url.strip('/'), directory))
                    soup = BeautifulSoup(requests.get(temp_url).content,
                                         "lxml")
                    links = soup.find_all('a', href=True)
                    for link in links:
                        # If there is room to go down, look for directories
                        if link['href'].count('/') == 1:
                            remote_dirs[level + 1].append(link['href'])
                        else:
                            # If at the endpoint, add matching files to list
                            add_file = True
                            for target in targets:
                                if link['href'].count(target) == 0:
                                    add_file = False
                            if add_file:
                                full_files.append(link['href'])
    except requests.exceptions.ConnectionError as merr:
        raise type(merr)(' '.join((str(merr), 'pysat -> Request potentially',
                                   'exceeds the server limit. Please try',
                                   'again using a smaller data range.')))

    # parse remote filenames to get date information
    if delimiter is None:
        stored = futils.parse_fixed_width_filenames(full_files, format_str)
    else:
        stored = futils.parse_delimited_filenames(full_files, format_str,
                                                  delimiter)

    # process the parsed filenames and return a properly formatted Series
    stored_list = futils.process_parsed_filenames(stored, two_digit_year_break)
    # Downselect to user-specified dates, if needed
    if start is not None:
        mask = (stored_list.index >= start)
        if stop is not None:
            mask = mask & (stored_list.index <= stop)
        stored_list = stored_list[mask]

    return stored_list<|MERGE_RESOLUTION|>--- conflicted
+++ resolved
@@ -416,26 +416,7 @@
         # data and metadata for pysat using some assumptions.
         # Depending upon your needs the resulting pandas DataFrame may
         # need modification
-<<<<<<< HEAD
-        # currently only loads one file, which handles more situations via
-        # pysat than you may initially think
-
-        if fake_daily_files_from_monthly:
-            # parse out date from filename
-            fname = fnames[0][0:-11]
-            date = dt.datetime.strptime(fnames[0][-10:], '%Y-%m-%d')
-            with CDF(fname) as cdf:
-                # convert data to pysat format
-                data, meta = cdf.to_pysat(flatten_twod=flatten_twod)
-                # select data from monthly
-                data = data.loc[date:date + pds.DateOffset(days=1)
-                                - pds.DateOffset(microseconds=1), :]
-                return data, meta
-        else:
-            # basic data return
-            with CDF(fnames[0]) as cdf:
-                return cdf.to_pysat(flatten_twod=flatten_twod)
-=======
+
         ldata = []
         for lfname in fnames:
             if fake_daily_files_from_monthly:
@@ -443,7 +424,7 @@
                 fname = lfname[0:-11]
                 # get date from rest of filename
                 date = dt.datetime.strptime(lfname[-10:], '%Y-%m-%d')
-                with pysatCDF.CDF(fname) as cdf:
+                with CDF(fname) as cdf:
                     # convert data to pysat format
                     data, meta = cdf.to_pysat(flatten_twod=flatten_twod)
                     # select data from monthly down to daily
@@ -452,13 +433,12 @@
                     ldata.append(data)
             else:
                 # basic data return
-                with pysatCDF.CDF(lfname) as cdf:
+                with CDF(lfname) as cdf:
                     temp_data, meta = cdf.to_pysat(flatten_twod=flatten_twod)
                     ldata.append(temp_data)
         # combine individual files together
         data = pds.concat(ldata)
         return data, meta
->>>>>>> e080a43b
 
 
 def download(supported_tags, date_array, tag, inst_id,
