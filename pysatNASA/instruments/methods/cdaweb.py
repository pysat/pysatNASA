--- conflicted
+++ resolved
@@ -75,11 +75,7 @@
         # the resulting pandas DataFrame may need modification
         ldata = []
         for lfname in fnames:
-<<<<<<< HEAD
-            if fake_daily_files_from_monthly:
-=======
             if not general.is_daily_file_cadence(file_cadence):
->>>>>>> ff37f76c
                 # Parse out date from filename
                 fname = lfname[0:-11]
 
@@ -89,15 +85,9 @@
                     # Convert data to pysat format
                     data, meta = cdf.to_pysat(flatten_twod=flatten_twod)
 
-<<<<<<< HEAD
-                    # Select data from monthly down to daily
-                    data = data.loc[date:date + pds.DateOffset(days=1)
-                                    - pds.DateOffset(microseconds=1), :]
-=======
                     # Select data from multi-day down to daily
                     data = data.loc[date:date + dt.timedelta(days=1)
                                     - dt.timedelta(microseconds=1), :]
->>>>>>> ff37f76c
                     ldata.append(data)
             else:
                 # Basic data return
