--- conflicted
+++ resolved
@@ -12,11 +12,7 @@
     strategy:
       fail-fast: false
       matrix:
-<<<<<<< HEAD
-        python-version: ["3.10"]  # Keep this version at the highest supported Python version
-=======
         python-version: ["3.11"]  # Keep this version at the highest supported Python version
->>>>>>> d5cf79a2
 
     name: Documentation tests
     steps:
